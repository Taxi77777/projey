--- conflicted
+++ resolved
@@ -80,11 +80,8 @@
           DISCORD_BOT_TOKEN: "${{ secrets.DISCORD_BOT_TOKEN }}"
           INTERNLM_API_KEY: "${{ secrets.INTERNLM_API_KEY }}"
           JINA_API_KEY: "${{ secrets.JINA_API_KEY }}"
-<<<<<<< HEAD
           SILICONFLOW_API_KEY: "${{ secrets.SILICONFLOW_API_KEY }}"
-=======
           MOONSHOT_API_KEY: "${{ secrets.MOONSHOT_API_KEY }}"
->>>>>>> 28bc3144
         run: |
           source venv/bin/activate
           pytest --fast-test-mode ./test
