--- conflicted
+++ resolved
@@ -28,11 +28,8 @@
         SEARCH_ENGINE_ID: "${{ secrets.SEARCH_ENGINE_ID }}"
         OPENWEATHERMAP_API_KEY: "${{ secrets.OPENWEATHERMAP_API_KEY }}"
         ANTHROPIC_API_KEY: "${{ secrets.ANTHROPIC_API_KEY }}"
-<<<<<<< HEAD
         GROQ_API_KEY: "${{ secrets.GROQ_API_KEY }}"
-=======
         COHERE_API_KEY: "${{ secrets.COHERE_API_KEY }}"
->>>>>>> e2af8d9b
       run: poetry run pytest --fast-test-mode test/
 
   pytest_package_llm_test:
@@ -50,11 +47,8 @@
         SEARCH_ENGINE_ID: "${{ secrets.SEARCH_ENGINE_ID }}"
         OPENWEATHERMAP_API_KEY: "${{ secrets.OPENWEATHERMAP_API_KEY }}"
         ANTHROPIC_API_KEY: "${{ secrets.ANTHROPIC_API_KEY }}"
-<<<<<<< HEAD
         GROQ_API_KEY: "${{ secrets.GROQ_API_KEY }}"
-=======
         COHERE_API_KEY: "${{ secrets.COHERE_API_KEY }}"
->>>>>>> e2af8d9b
       run: poetry run pytest --llm-test-only test/
 
   pytest_package_very_slow_test:
@@ -72,9 +66,6 @@
         SEARCH_ENGINE_ID: "${{ secrets.SEARCH_ENGINE_ID }}"
         OPENWEATHERMAP_API_KEY: "${{ secrets.OPENWEATHERMAP_API_KEY }}"
         ANTHROPIC_API_KEY: "${{ secrets.ANTHROPIC_API_KEY }}"
-<<<<<<< HEAD
         GROQ_API_KEY: "${{ secrets.GROQ_API_KEY }}"
-=======
         COHERE_API_KEY: "${{ secrets.COHERE_API_KEY }}"
->>>>>>> e2af8d9b
       run: poetry run pytest --very-slow-test-only test/