--- conflicted
+++ resolved
@@ -60,11 +60,7 @@
 conda activate camel
 
 # Clone github repo
-<<<<<<< HEAD
-git clone -b v0.2.7 https://github.com/camel-ai/camel.git
-=======
 git clone -b v0.2.9 https://github.com/camel-ai/camel.git
->>>>>>> 260407d6
 
 # Change directory into project directory
 cd camel
