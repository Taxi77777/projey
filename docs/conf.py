--- conflicted
+++ resolved
@@ -11,18 +11,11 @@
 
 sys.path.insert(0, os.path.abspath('..'))
 
-<<<<<<< HEAD
 project = 'CAMEL'
 copyright = '2023, CAMEL-AI.org'
 author = 'CAMEL-AI.org'
-release = '00.00.01'
-=======
-project = 'Camel'
-copyright = '2023, Camel AI team'
-author = ('Guohao Li, Hasan Abed Al Kader Hammoud, Hani Itani, '
-          'Dmitrii Khizbullin, Bernard Ghanem')
 release = '0.1.0'
->>>>>>> b4251216
+
 
 # -- General configuration ---------------------------------------------------
 # https://www.sphinx-doc.org/en/master/usage/configuration.html#general-configuration
@@ -45,9 +38,4 @@
 # -- Options for HTML output -------------------------------------------------
 # https://www.sphinx-doc.org/en/master/usage/configuration.html#options-for-html-output
 
-<<<<<<< HEAD
-html_theme = 'sphinx_rtd_theme'
-=======
-html_theme = 'sphinx_book_theme'
-html_static_path = ['_static']
->>>>>>> b4251216
+html_theme = 'sphinx_book_theme'