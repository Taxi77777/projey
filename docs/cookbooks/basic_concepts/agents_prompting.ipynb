{
  "cells": [
    {
      "attachments": {},
      "cell_type": "markdown",
      "metadata": {
        "id": "SQMBlxsBv1cH"
      },
      "source": [
        "# Prompting Cookbook\n"
      ]
    },
    {
      "cell_type": "markdown",
      "metadata": {
        "id": "XFyl4eJue3Sm"
      },
      "source": [
        "You can also check this cookbook in colab [here](https://colab.research.google.com/drive/1VcjPuy2UEYm0xLdriT7OMGt6I2yX9z32?usp=sharing).\n",
        "\n",
        "<div class=\"align-center\">\n",
        "  <a href=\"https://www.camel-ai.org/\"><img src=\"https://i.postimg.cc/KzQ5rfBC/button.png\"width=\"150\"></a>\n",
        "  <a href=\"https://discord.camel-ai.org\"><img src=\"https://i.postimg.cc/L4wPdG9N/join-2.png\"  width=\"150\"></a></a>\n",
        "  \n",
        "⭐ <i>Star us on [*Github*](https://github.com/camel-ai/camel), join our [*Discord*](https://discord.camel-ai.org) or follow our [*X*](https://x.com/camelaiorg)\n",
        "</div>"
      ]
    },
    {
      "cell_type": "markdown",
      "metadata": {},
      "source": [
        "This notebook demonstrates how to set up and leverage CAMEL's ability to use **Prompt** module. \n",
        "\n",
        "In this notebook, you'll explore:\n",
        "\n",
        "* **CAMEL**: A powerful multi-agent framework that enables Retrieval-Augmented Generation and multi-agent role-playing scenarios, allowing for sophisticated AI-driven tasks.\n",
        "\n",
        "* **Prompt**: Interface to communicate with models with various templates, create custom prompts, and leverage different prompt dictionaries for tasks ranging from role-playing to code generation, evaluation, and more. By mastering the Prompt module, you can significantly enhance your AI agents' capabilities and tailor them to specific tasks."
      ]
    },
    {
      "cell_type": "markdown",
      "metadata": {
        "id": "XuZwbB1IIuUi"
      },
      "source": [
        "## 📦 Installation"
      ]
    },
    {
      "cell_type": "markdown",
      "metadata": {
        "id": "gIJK4Lu5Iwm0"
      },
      "source": [
        "Ensure you have CAMEL AI installed in your Python environment:"
      ]
    },
    {
      "cell_type": "code",
      "execution_count": null,
      "metadata": {
        "collapsed": true,
        "id": "HTKnWg9Xv_y4"
      },
      "outputs": [],
      "source": [
        "!pip install \"camel-ai==0.2.16\""
      ]
    },
    {
      "cell_type": "markdown",
      "metadata": {
        "id": "MyTTCe3IR_Lr"
      },
      "source": [
        "## 🔑 Setting Up API Keys"
      ]
    },
    {
      "cell_type": "markdown",
      "metadata": {
        "id": "REqzgGL9SEaD"
      },
      "source": [
        "You'll need to set up your API keys for OpenAI."
      ]
    },
    {
      "cell_type": "code",
      "execution_count": 2,
      "metadata": {
        "colab": {
          "base_uri": "https://localhost:8080/"
        },
        "id": "PNBFEXc-R-0s",
        "outputId": "781a8745-1042-4d30-d5b0-25da839667bd"
      },
      "outputs": [],
      "source": [
        "import os\n",
        "from getpass import getpass\n",
        "\n",
        "# Prompt for the API key securely\n",
        "openai_api_key = getpass('Enter your API key: ')\n",
        "os.environ[\"OPENAI_API_KEY\"] = openai_api_key"
      ]
    },
    {
      "cell_type": "markdown",
      "metadata": {
        "id": "GB5JK4Xs2fe6"
      },
      "source": [
        "## Getting Started with Prompt Templates\n",
        "CAMEL offers a wide range of pre-defined prompt templates that you can use to quickly create specialized AI agents. Let's start with a basic example using the TaskSpecifyAgent with the AI_SOCIETY task type."
      ]
    },
    {
      "cell_type": "code",
      "execution_count": null,
      "metadata": {
        "colab": {
          "base_uri": "https://localhost:8080/"
        },
        "id": "754A8R7X2rnP",
        "outputId": "c4daf659-df39-4fb5-8e2b-10e01f75f505"
      },
<<<<<<< HEAD
      "outputs": [
        {
          "ename": "ValueError",
          "evalue": "Missing or empty required API keys in environment variables: OPENAI_API_KEY",
          "output_type": "error",
          "traceback": [
            "\u001b[0;31m---------------------------------------------------------------------------\u001b[0m",
            "\u001b[0;31mValueError\u001b[0m                                Traceback (most recent call last)",
            "Cell \u001b[0;32mIn[3], line 7\u001b[0m\n\u001b[1;32m      4\u001b[0m \u001b[38;5;28;01mfrom\u001b[39;00m \u001b[38;5;21;01mcamel\u001b[39;00m\u001b[38;5;21;01m.\u001b[39;00m\u001b[38;5;21;01mtypes\u001b[39;00m \u001b[38;5;28;01mimport\u001b[39;00m ModelPlatformType, ModelType, TaskType\n\u001b[1;32m      6\u001b[0m \u001b[38;5;66;03m# Set up the model\u001b[39;00m\n\u001b[0;32m----> 7\u001b[0m model \u001b[38;5;241m=\u001b[39m \u001b[43mModelFactory\u001b[49m\u001b[38;5;241;43m.\u001b[39;49m\u001b[43mcreate\u001b[49m\u001b[43m(\u001b[49m\n\u001b[1;32m      8\u001b[0m \u001b[43m    \u001b[49m\u001b[43mmodel_platform\u001b[49m\u001b[38;5;241;43m=\u001b[39;49m\u001b[43mModelPlatformType\u001b[49m\u001b[38;5;241;43m.\u001b[39;49m\u001b[43mOPENAI\u001b[49m\u001b[43m,\u001b[49m\n\u001b[1;32m      9\u001b[0m \u001b[43m    \u001b[49m\u001b[43mmodel_type\u001b[49m\u001b[38;5;241;43m=\u001b[39;49m\u001b[43mModelType\u001b[49m\u001b[38;5;241;43m.\u001b[39;49m\u001b[43mGPT_4O_MINI\u001b[49m\u001b[43m,\u001b[49m\n\u001b[1;32m     10\u001b[0m \u001b[43m)\u001b[49m\n\u001b[1;32m     12\u001b[0m \u001b[38;5;66;03m# Create a task specify agent\u001b[39;00m\n\u001b[1;32m     13\u001b[0m task_specify_agent \u001b[38;5;241m=\u001b[39m TaskSpecifyAgent(\n\u001b[1;32m     14\u001b[0m     model\u001b[38;5;241m=\u001b[39mmodel, task_type\u001b[38;5;241m=\u001b[39mTaskType\u001b[38;5;241m.\u001b[39mAI_SOCIETY\n\u001b[1;32m     15\u001b[0m )\n",
            "File \u001b[0;32m~/anaconda3/envs/case_study/lib/python3.10/site-packages/camel/models/model_factory.py:136\u001b[0m, in \u001b[0;36mModelFactory.create\u001b[0;34m(model_platform, model_type, model_config_dict, token_counter, api_key, url)\u001b[0m\n\u001b[1;32m    130\u001b[0m \u001b[38;5;28;01mif\u001b[39;00m model_class \u001b[38;5;129;01mis\u001b[39;00m \u001b[38;5;28;01mNone\u001b[39;00m:\n\u001b[1;32m    131\u001b[0m     \u001b[38;5;28;01mraise\u001b[39;00m \u001b[38;5;167;01mValueError\u001b[39;00m(\n\u001b[1;32m    132\u001b[0m         \u001b[38;5;124mf\u001b[39m\u001b[38;5;124m\"\u001b[39m\u001b[38;5;124mUnknown pair of model platform `\u001b[39m\u001b[38;5;132;01m{\u001b[39;00mmodel_platform\u001b[38;5;132;01m}\u001b[39;00m\u001b[38;5;124m` \u001b[39m\u001b[38;5;124m\"\u001b[39m\n\u001b[1;32m    133\u001b[0m         \u001b[38;5;124mf\u001b[39m\u001b[38;5;124m\"\u001b[39m\u001b[38;5;124mand model type `\u001b[39m\u001b[38;5;132;01m{\u001b[39;00mmodel_type\u001b[38;5;132;01m}\u001b[39;00m\u001b[38;5;124m`.\u001b[39m\u001b[38;5;124m\"\u001b[39m\n\u001b[1;32m    134\u001b[0m     )\n\u001b[0;32m--> 136\u001b[0m \u001b[38;5;28;01mreturn\u001b[39;00m \u001b[43mmodel_class\u001b[49m\u001b[43m(\u001b[49m\n\u001b[1;32m    137\u001b[0m \u001b[43m    \u001b[49m\u001b[43mmodel_type\u001b[49m\u001b[38;5;241;43m=\u001b[39;49m\u001b[43mmodel_type\u001b[49m\u001b[43m,\u001b[49m\n\u001b[1;32m    138\u001b[0m \u001b[43m    \u001b[49m\u001b[43mmodel_config_dict\u001b[49m\u001b[38;5;241;43m=\u001b[39;49m\u001b[43mmodel_config_dict\u001b[49m\u001b[43m,\u001b[49m\n\u001b[1;32m    139\u001b[0m \u001b[43m    \u001b[49m\u001b[43mapi_key\u001b[49m\u001b[38;5;241;43m=\u001b[39;49m\u001b[43mapi_key\u001b[49m\u001b[43m,\u001b[49m\n\u001b[1;32m    140\u001b[0m \u001b[43m    \u001b[49m\u001b[43murl\u001b[49m\u001b[38;5;241;43m=\u001b[39;49m\u001b[43murl\u001b[49m\u001b[43m,\u001b[49m\n\u001b[1;32m    141\u001b[0m \u001b[43m    \u001b[49m\u001b[43mtoken_counter\u001b[49m\u001b[38;5;241;43m=\u001b[39;49m\u001b[43mtoken_counter\u001b[49m\u001b[43m,\u001b[49m\n\u001b[1;32m    142\u001b[0m \u001b[43m\u001b[49m\u001b[43m)\u001b[49m\n",
            "File \u001b[0;32m~/anaconda3/envs/case_study/lib/python3.10/site-packages/camel/utils/commons.py:306\u001b[0m, in \u001b[0;36mapi_keys_required.<locals>.decorator.<locals>.wrapper\u001b[0;34m(*args, **kwargs)\u001b[0m\n\u001b[1;32m    303\u001b[0m         missing_keys\u001b[38;5;241m.\u001b[39mappend(env_var_name)\n\u001b[1;32m    305\u001b[0m \u001b[38;5;28;01mif\u001b[39;00m missing_keys:\n\u001b[0;32m--> 306\u001b[0m     \u001b[38;5;28;01mraise\u001b[39;00m \u001b[38;5;167;01mValueError\u001b[39;00m(\n\u001b[1;32m    307\u001b[0m         \u001b[38;5;124m\"\u001b[39m\u001b[38;5;124mMissing or empty required API keys in \u001b[39m\u001b[38;5;124m\"\u001b[39m\n\u001b[1;32m    308\u001b[0m         \u001b[38;5;124mf\u001b[39m\u001b[38;5;124m\"\u001b[39m\u001b[38;5;124menvironment variables: \u001b[39m\u001b[38;5;132;01m{\u001b[39;00m\u001b[38;5;124m'\u001b[39m\u001b[38;5;124m, \u001b[39m\u001b[38;5;124m'\u001b[39m\u001b[38;5;241m.\u001b[39mjoin(missing_keys)\u001b[38;5;132;01m}\u001b[39;00m\u001b[38;5;124m\"\u001b[39m\n\u001b[1;32m    309\u001b[0m     )\n\u001b[1;32m    310\u001b[0m \u001b[38;5;28;01mreturn\u001b[39;00m func(\u001b[38;5;241m*\u001b[39margs, \u001b[38;5;241m*\u001b[39m\u001b[38;5;241m*\u001b[39mkwargs)\n",
            "\u001b[0;31mValueError\u001b[0m: Missing or empty required API keys in environment variables: OPENAI_API_KEY"
          ]
        }
      ],
=======
      "outputs": [],
>>>>>>> a88723d4
      "source": [
        "from camel.agents import TaskSpecifyAgent\n",
        "from camel.configs import ChatGPTConfig\n",
        "from camel.models import ModelFactory\n",
        "from camel.types import ModelPlatformType, ModelType, TaskType\n",
        "\n",
        "# Set up the model\n",
        "model = ModelFactory.create(\n",
        "    model_platform=ModelPlatformType.OPENAI,\n",
        "    model_type=ModelType.GPT_4O_MINI,\n",
        ")\n",
        "\n",
        "# Create a task specify agent\n",
        "task_specify_agent = TaskSpecifyAgent(\n",
        "    model=model, task_type=TaskType.AI_SOCIETY\n",
        ")\n",
        "\n",
        "# Run the agent with a task prompt\n",
        "specified_task_prompt = task_specify_agent.run(\n",
        "    task_prompt=\"Improving stage presence and performance skills\",\n",
        "    meta_dict=dict(\n",
        "        assistant_role=\"Musician\", user_role=\"Student\", word_limit=100\n",
        "    ),\n",
        ")\n",
        "\n",
        "print(f\"Specified task prompt:\\n{specified_task_prompt}\\n\")"
      ]
    },
    {
      "cell_type": "markdown",
      "metadata": {
        "id": "JlX8L7-H3Csb"
      },
      "source": [
        "## Creating Custom Prompts\n",
        "CAMEL also allows you to create your own custom prompts. Here's an example of how to create and use a custom prompt template:"
      ]
    },
    {
      "cell_type": "code",
      "execution_count": null,
      "metadata": {
        "colab": {
          "base_uri": "https://localhost:8080/"
        },
        "id": "uJJQD0LV3DSB",
        "outputId": "5e8a7922-2e7d-4643-f004-152829194d47"
      },
      "outputs": [
        {
          "name": "stdout",
          "output_type": "stream",
          "text": [
            "To make your task of getting a promotion more specific, consider breaking it down into actionable steps and defining clear goals. Here’s a refined version of your task:\n",
            "\n",
            "1. **Identify Promotion Criteria:**\n",
            "   - Research your company's promotion criteria and understand the skills, experiences, and accomplishments required for the next level.\n",
            "\n",
            "2. **Set a Timeline:**\n",
            "   - Establish a timeline for when you want to achieve the promotion (e.g., within the next 6-12 months).\n",
            "\n",
            "3. **Skill Development:**\n",
            "   - List specific technical and soft skills you need to improve or acquire (e.g., leadership, project management, advanced programming languages).\n",
            "   - Enroll in relevant courses or workshops to develop these skills.\n",
            "\n",
            "4. **Project Contributions:**\n",
            "   - Identify key projects or initiatives within your team or organization where you can take on more responsibility or leadership roles.\n",
            "   - Set a goal to lead at least one significant project in the next quarter.\n",
            "\n",
            "5. **Seek Feedback:**\n",
            "   - Schedule regular check-ins with your manager to discuss your performance and areas for improvement.\n",
            "   - Ask for constructive feedback on your work and how you can align better with promotion expectations.\n",
            "\n",
            "6. **Build Relationships:**\n",
            "   - Network with colleagues and leaders in your organization to gain visibility and mentorship.\n",
            "   - Attend company events or join cross-functional teams to expand your influence.\n",
            "\n",
            "7. **Document Achievements:**\n",
            "   - Keep a record of your accomplishments, contributions, and any positive feedback you receive.\n",
            "   - Prepare a summary of your achievements to present during performance reviews or promotion discussions.\n",
            "\n",
            "8. **Prepare for the Promotion Discussion:**\n",
            "   - Plan a meeting with your manager to discuss your career goals and express your interest in promotion.\n",
            "   - Be ready to present your documented achievements and how they align with the promotion criteria.\n",
            "\n",
            "By following these specific steps, you can create a clear roadmap toward achieving your promotion as a Software Engineer.\n"
          ]
        }
      ],
      "source": [
        "from camel.agents import TaskSpecifyAgent\n",
        "from camel.configs import ChatGPTConfig\n",
        "from camel.models import ModelFactory\n",
        "from camel.prompts import TextPrompt\n",
        "from camel.types import ModelPlatformType, ModelType\n",
        "\n",
        "# Set up the model\n",
        "model = ModelFactory.create(\n",
        "    model_platform=ModelPlatformType.OPENAI,\n",
        "    model_type=ModelType.GPT_4O_MINI,\n",
        ")\n",
        "\n",
        "# Create a custom prompt template\n",
        "my_prompt_template = TextPrompt(\n",
        "    'Here is a task: I\\'m a {occupation} and I want to {task}. Help me to make this task more specific.'\n",
        ")\n",
        "\n",
        "# Create a task specify agent with the custom prompt\n",
        "task_specify_agent = TaskSpecifyAgent(\n",
        "    model=model, task_specify_prompt=my_prompt_template\n",
        ")\n",
        "\n",
        "# Run the agent with a task prompt\n",
        "response = task_specify_agent.run(\n",
        "    task_prompt=\"get promotion\",\n",
        "    meta_dict=dict(occupation=\"Software Engineer\"),\n",
        ")\n",
        "\n",
        "print(response)"
      ]
    },
    {
      "cell_type": "markdown",
      "metadata": {
        "id": "l30b1iv53a-C"
      },
      "source": [
        "## Advanced Prompt Usage\n",
        "CAMEL provides various prompt dictionaries for different purposes. Let's explore some advanced uses of these prompt templates:"
      ]
    },
    {
      "cell_type": "markdown",
      "metadata": {
        "id": "cR_mIHA53dWy"
      },
      "source": [
        "### 1. Code Generation with CodePromptTemplateDict"
      ]
    },
    {
      "cell_type": "code",
      "execution_count": null,
      "metadata": {
        "colab": {
          "base_uri": "https://localhost:8080/"
        },
        "id": "xdQdjQzy3f9u",
        "outputId": "dcc7446b-e4c3-4e91-d70b-cda2814d8e7c"
      },
      "outputs": [
        {
          "name": "stdout",
          "output_type": "stream",
          "text": [
            "Languages prompt:\n",
            "List the 5 most commonly used computer programming languages.\n",
            "Be concise. No explanation required.\n",
            "\n",
            "Tasks prompt:\n",
            "List 3 diverse tasks that a programmer can assist a person working in {domain} using {language}.\n",
            "Be concise. Be creative.\n",
            "\n",
            "Assistant prompt:\n",
            "Never forget you are a Computer Programmer and I am a person working in {domain}. Never flip roles! Never instruct me!\n",
            "We share a common interest in collaborating to successfully complete a task.\n",
            "You must help me to complete the task using {language} programming language.\n",
            "Here is the task: {task}. Never forget our task!\n",
            "I must instruct you based on your expertise and my needs to complete the task.\n",
            "\n",
            "I must give you one instruction at a time.\n",
            "You must write a specific solution that appropriately solves the requested instruction and explain your solutions.\n",
            "You must decline my instruction honestly if you cannot perform the instruction due to physical, moral, legal reasons or your capability and explain the reasons.\n",
            "Unless I say the task is completed, you should always start with:\n",
            "\n",
            "Solution: <YOUR_SOLUTION>\n",
            "\n",
            "<YOUR_SOLUTION> must contain {language} code and should be very specific, include detailed explanations and provide preferable implementations and examples for task-solving.\n",
            "Always end <YOUR_SOLUTION> with: Next request.\n",
            "\n"
          ]
        }
      ],
      "source": [
        "from camel.prompts import CodePromptTemplateDict\n",
        "\n",
        "# Generate programming languages\n",
        "languages_prompt = CodePromptTemplateDict.GENERATE_LANGUAGES.format(num_languages=5)\n",
        "print(f\"Languages prompt:\\n{languages_prompt}\\n\")\n",
        "\n",
        "# Generate coding tasks\n",
        "tasks_prompt = CodePromptTemplateDict.GENERATE_TASKS.format(num_tasks=3)\n",
        "print(f\"Tasks prompt:\\n{tasks_prompt}\\n\")\n",
        "\n",
        "# Create an AI coding assistant prompt\n",
        "assistant_prompt = CodePromptTemplateDict.ASSISTANT_PROMPT.format(\n",
        "    assistant_role=\"Python Expert\",\n",
        "    task_description=\"Implement a binary search algorithm\",\n",
        ")\n",
        "print(f\"Assistant prompt:\\n{assistant_prompt}\\n\")"
      ]
    },
    {
      "cell_type": "markdown",
      "metadata": {
        "id": "FV6Jpu8f3m-Z"
      },
      "source": [
        "### 2. Evaluation with EvaluationPromptTemplateDict"
      ]
    },
    {
      "cell_type": "code",
      "execution_count": null,
      "metadata": {
        "colab": {
          "base_uri": "https://localhost:8080/"
        },
        "id": "f-Q-gZAi3nbR",
        "outputId": "f670ef3f-dcdc-4285-b4a2-280806dd779c"
      },
      "outputs": [
        {
          "name": "stdout",
          "output_type": "stream",
          "text": [
            "Evaluation questions prompt:\n",
            "Generate 5 {category} diverse questions.\n",
            "Here are some example questions:\n",
            "1. What is the difference between supervised and unsupervised learning?\n",
            "2. Explain the concept of overfitting.\n",
            "\n",
            "Now generate 5 questions of your own. Be creative\n",
            "\n"
          ]
        }
      ],
      "source": [
        "from camel.prompts import EvaluationPromptTemplateDict\n",
        "\n",
        "# Generate evaluation questions\n",
        "questions_prompt = EvaluationPromptTemplateDict.GENERATE_QUESTIONS.format(\n",
        "    num_questions=5,\n",
        "    field=\"Machine Learning\",\n",
        "    examples=\"1. What is the difference between supervised and unsupervised learning?\\n2. Explain the concept of overfitting.\",\n",
        ")\n",
        "print(f\"Evaluation questions prompt:\\n{questions_prompt}\\n\")"
      ]
    },
    {
      "cell_type": "markdown",
      "metadata": {
        "id": "sq3fTArB3qEx"
      },
      "source": [
        "### 3. Object Recognition with ObjectRecognitionPromptTemplateDict"
      ]
    },
    {
      "cell_type": "code",
      "execution_count": null,
      "metadata": {
        "colab": {
          "base_uri": "https://localhost:8080/"
        },
        "id": "5XTQuohX3sOk",
        "outputId": "e0557d9d-3c9f-4c45-aab8-a96bb5b3204f"
      },
      "outputs": [
        {
          "name": "stdout",
          "output_type": "stream",
          "text": [
            "Object recognition prompt:\n",
            "You have been assigned an object recognition task.\n",
            "Your mission is to list all detected objects in following image.\n",
            "Your output should always be a list of strings starting with `1.`, `2.` etc.\n",
            "Do not explain yourself or output anything else.\n",
            "\n"
          ]
        }
      ],
      "source": [
        "from camel.prompts import ObjectRecognitionPromptTemplateDict\n",
        "\n",
        "# Create an object recognition assistant prompt\n",
        "recognition_prompt = ObjectRecognitionPromptTemplateDict.ASSISTANT_PROMPT\n",
        "print(f\"Object recognition prompt:\\n{recognition_prompt}\\n\")"
      ]
    },
    {
      "cell_type": "markdown",
      "metadata": {
        "id": "OxgxXQBt3uRt"
      },
      "source": [
        "### 4. Translation with TranslationPromptTemplateDict"
      ]
    },
    {
      "cell_type": "code",
      "execution_count": null,
      "metadata": {
        "colab": {
          "base_uri": "https://localhost:8080/"
        },
        "id": "w1k00XLu3xIk",
        "outputId": "5f09d70a-4095-496d-cfae-c7fe05dbc7a7"
      },
      "outputs": [
        {
          "name": "stdout",
          "output_type": "stream",
          "text": [
            "Translation prompt:\n",
            "You are an expert English to {language} translator.\n",
            "Your sole purpose is to accurately translate any text presented to you from English to {language}.\n",
            "Please provide the {language} translation for the given text.\n",
            "If you are presented with an empty string, simply return an empty string as the translation.\n",
            "Only text in between ```TEXT``` should not be translated.\n",
            "Do not provide any explanation. Just provide a translation.\n",
            "\n"
          ]
        }
      ],
      "source": [
        "from camel.prompts import TranslationPromptTemplateDict\n",
        "\n",
        "# Create a translation assistant prompt\n",
        "translation_prompt = TranslationPromptTemplateDict.ASSISTANT_PROMPT.format(target_language=\"Spanish\")\n",
        "print(f\"Translation prompt:\\n{translation_prompt}\\n\")"
      ]
    },
    {
      "cell_type": "markdown",
      "metadata": {},
      "source": [
        "## 🌟 Highlights"
      ]
    },
    {
      "cell_type": "markdown",
      "metadata": {},
<<<<<<< HEAD
      "source": [
        "This notebook has guided you through setting up and use **Prompt** module. The CAMEL Prompt module provides a powerful and flexible way to guide AI models in producing desired outputs. By using pre-defined prompt templates, creating custom prompts, and leveraging different prompt dictionaries, you can create highly specialized AI agents tailored to your specific needs.\n",
        "\n",
        "Key tools utilized in this notebook include:\n",
        "\n",
        "*   **CAMEL**: A powerful multi-agent framework that enables Retrieval-Augmented Generation and multi-agent role-playing scenarios, allowing for sophisticated AI-driven tasks.\n",
        "*   **Prompt**: Interface to communicate with models with various templates, create custom prompts, and leverage different prompt dictionaries for tasks ranging from role-playing to code generation, evaluation, and more. By mastering the Prompt module, you can significantly enhance your AI agents' capabilities and tailor them to specific tasks."
      ]
    },
    {
      "cell_type": "markdown",
      "metadata": {},
      "source": [
=======
      "source": [
        "This notebook has guided you through setting up and use **Prompt** module. The CAMEL Prompt module provides a powerful and flexible way to guide AI models in producing desired outputs. By using pre-defined prompt templates, creating custom prompts, and leveraging different prompt dictionaries, you can create highly specialized AI agents tailored to your specific needs.\n",
        "\n",
        "Key tools utilized in this notebook include:\n",
        "\n",
        "*   **CAMEL**: A powerful multi-agent framework that enables Retrieval-Augmented Generation and multi-agent role-playing scenarios, allowing for sophisticated AI-driven tasks.\n",
        "*   **Prompt**: Interface to communicate with models with various templates, create custom prompts, and leverage different prompt dictionaries for tasks ranging from role-playing to code generation, evaluation, and more. By mastering the Prompt module, you can significantly enhance your AI agents' capabilities and tailor them to specific tasks."
      ]
    },
    {
      "cell_type": "markdown",
      "metadata": {},
      "source": [
>>>>>>> a88723d4
        "That's everything: Got questions about 🐫 CAMEL-AI? Join us on [Discord](https://discord.camel-ai.org)! Whether you want to share feedback, explore the latest in multi-agent systems, get support, or connect with others on exciting projects, we’d love to have you in the community! 🤝\n",
        "\n",
        "Check out some of our other work:\n",
        "\n",
        "1. 🐫 Creating Your First CAMEL Agent [free Colab](https://docs.camel-ai.org/cookbooks/create_your_first_agent.html)\n",
        "\n",
        "2.  Graph RAG Cookbook [free Colab](https://colab.research.google.com/drive/1uZKQSuu0qW6ukkuSv9TukLB9bVaS1H0U?usp=sharing)\n",
        "\n",
        "3. 🧑‍⚖️ Create A Hackathon Judge Committee with Workforce [free Colab](https://colab.research.google.com/drive/18ajYUMfwDx3WyrjHow3EvUMpKQDcrLtr?usp=sharing)\n",
        "\n",
        "4. 🔥 3 ways to ingest data from websites with Firecrawl & CAMEL [free Colab](https://colab.research.google.com/drive/1lOmM3VmgR1hLwDKdeLGFve_75RFW0R9I?usp=sharing)\n",
        "\n",
        "5. 🦥 Agentic SFT Data Generation with CAMEL and Mistral Models, Fine-Tuned with Unsloth [free Colab](https://colab.research.google.com/drive/1lYgArBw7ARVPSpdwgKLYnp_NEXiNDOd-?usp=sharingg)\n",
        "\n",
        "Thanks from everyone at 🐫 CAMEL-AI\n",
        "\n",
        "\n",
        "<div class=\"align-center\">\n",
        "  <a href=\"https://www.camel-ai.org/\"><img src=\"https://i.postimg.cc/KzQ5rfBC/button.png\"width=\"150\"></a>\n",
        "  <a href=\"https://discord.camel-ai.org\"><img src=\"https://i.postimg.cc/L4wPdG9N/join-2.png\"  width=\"150\"></a></a>\n",
        "  \n",
        "⭐ <i>Star us on [*Github*](https://github.com/camel-ai/camel), join our [*Discord*](https://discord.camel-ai.org) or follow our [*X*](https://x.com/camelaiorg)\n",
        "</div>\n"
      ]
    }
  ],
  "metadata": {
    "colab": {
      "provenance": []
    },
    "kernelspec": {
      "display_name": "case_study",
      "language": "python",
      "name": "python3"
    },
    "language_info": {
      "codemirror_mode": {
        "name": "ipython",
        "version": 3
      },
      "file_extension": ".py",
      "mimetype": "text/x-python",
      "name": "python",
      "nbconvert_exporter": "python",
      "pygments_lexer": "ipython3",
      "version": "3.10.16"
    }
  },
  "nbformat": 4,
  "nbformat_minor": 0
}<|MERGE_RESOLUTION|>--- conflicted
+++ resolved
@@ -127,7 +127,6 @@
         "id": "754A8R7X2rnP",
         "outputId": "c4daf659-df39-4fb5-8e2b-10e01f75f505"
       },
-<<<<<<< HEAD
       "outputs": [
         {
           "ename": "ValueError",
@@ -143,9 +142,6 @@
           ]
         }
       ],
-=======
-      "outputs": [],
->>>>>>> a88723d4
       "source": [
         "from camel.agents import TaskSpecifyAgent\n",
         "from camel.configs import ChatGPTConfig\n",
@@ -489,7 +485,6 @@
     {
       "cell_type": "markdown",
       "metadata": {},
-<<<<<<< HEAD
       "source": [
         "This notebook has guided you through setting up and use **Prompt** module. The CAMEL Prompt module provides a powerful and flexible way to guide AI models in producing desired outputs. By using pre-defined prompt templates, creating custom prompts, and leveraging different prompt dictionaries, you can create highly specialized AI agents tailored to your specific needs.\n",
         "\n",
@@ -503,21 +498,6 @@
       "cell_type": "markdown",
       "metadata": {},
       "source": [
-=======
-      "source": [
-        "This notebook has guided you through setting up and use **Prompt** module. The CAMEL Prompt module provides a powerful and flexible way to guide AI models in producing desired outputs. By using pre-defined prompt templates, creating custom prompts, and leveraging different prompt dictionaries, you can create highly specialized AI agents tailored to your specific needs.\n",
-        "\n",
-        "Key tools utilized in this notebook include:\n",
-        "\n",
-        "*   **CAMEL**: A powerful multi-agent framework that enables Retrieval-Augmented Generation and multi-agent role-playing scenarios, allowing for sophisticated AI-driven tasks.\n",
-        "*   **Prompt**: Interface to communicate with models with various templates, create custom prompts, and leverage different prompt dictionaries for tasks ranging from role-playing to code generation, evaluation, and more. By mastering the Prompt module, you can significantly enhance your AI agents' capabilities and tailor them to specific tasks."
-      ]
-    },
-    {
-      "cell_type": "markdown",
-      "metadata": {},
-      "source": [
->>>>>>> a88723d4
         "That's everything: Got questions about 🐫 CAMEL-AI? Join us on [Discord](https://discord.camel-ai.org)! Whether you want to share feedback, explore the latest in multi-agent systems, get support, or connect with others on exciting projects, we’d love to have you in the community! 🤝\n",
         "\n",
         "Check out some of our other work:\n",
