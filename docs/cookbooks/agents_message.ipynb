--- conflicted
+++ resolved
@@ -101,11 +101,7 @@
       },
       "outputs": [],
       "source": [
-<<<<<<< HEAD
-        "!pip install \"camel-ai==0.2.7\""
-=======
         "!pip install \"camel-ai==0.2.9\""
->>>>>>> 260407d6
       ]
     },
     {
