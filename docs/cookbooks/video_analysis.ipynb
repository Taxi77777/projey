--- conflicted
+++ resolved
@@ -32,11 +32,7 @@
     },
     {
       "cell_type": "code",
-<<<<<<< HEAD
-      "execution_count": 1,
-=======
       "execution_count": 2,
->>>>>>> 246b04be
       "metadata": {
         "colab": {
           "base_uri": "https://localhost:8080/"
@@ -56,14 +52,6 @@
     },
     {
       "cell_type": "code",
-<<<<<<< HEAD
-      "execution_count": 2,
-      "metadata": {
-        "id": "J97N3GtSexwu"
-      },
-      "outputs": [],
-=======
->>>>>>> 246b04be
       "source": [
         "from camel.agents import ChatAgent\n",
         "from camel.configs.openai_config import ChatGPTConfig\n",
