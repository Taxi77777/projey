{
  "cells": [
    {
      "attachments": {},
      "cell_type": "markdown",
      "metadata": {
        "id": "SQMBlxsBv1cH"
      },
      "source": [
        "# Prompting Cookbook\n"
      ]
    },
    {
      "cell_type": "markdown",
      "metadata": {
        "id": "XFyl4eJue3Sm"
      },
      "source": [
        "You can also check this cookbook in colab [here](https://colab.research.google.com/drive/1VcjPuy2UEYm0xLdriT7OMGt6I2yX9z32?usp=sharing)"
      ]
    },
    {
      "cell_type": "markdown",
      "metadata": {
        "id": "-nCRZU5sInDK"
      },
      "source": [
        "## *TLDR*"
      ]
    },
    {
      "cell_type": "markdown",
      "metadata": {
        "id": "AwnfLQvMvtXo"
      },
      "source": [
        "The CAMEL Prompt module offers a powerful way to guide AI models in producing accurate, contextually relevant, and personalized outputs. This cookbook demonstrates how to use various prompt templates, create custom prompts, and leverage different prompt dictionaries for tasks ranging from role-playing to code generation, evaluation, and more. By mastering the Prompt module, you can significantly enhance your AI agents' capabilities and tailor them to specific tasks."
      ]
    },
    {
      "cell_type": "markdown",
      "metadata": {
        "id": "XuZwbB1IIuUi"
      },
      "source": [
        "### Installation"
      ]
    },
    {
      "cell_type": "markdown",
      "metadata": {
        "id": "gIJK4Lu5Iwm0"
      },
      "source": [
        "Ensure you have CAMEL AI installed in your Python environment:"
      ]
    },
    {
      "cell_type": "code",
      "execution_count": null,
      "metadata": {
        "collapsed": true,
        "id": "HTKnWg9Xv_y4"
      },
      "outputs": [],
      "source": [
<<<<<<< HEAD
        "!pip install \"camel-ai==0.2.7\""
=======
        "!pip install \"camel-ai==0.2.9\""
>>>>>>> 260407d6
      ]
    },
    {
      "cell_type": "markdown",
      "metadata": {
        "id": "MyTTCe3IR_Lr"
      },
      "source": [
        "### 🔑 Setting Up API Keys"
      ]
    },
    {
      "cell_type": "markdown",
      "metadata": {
        "id": "REqzgGL9SEaD"
      },
      "source": [
        "You'll need to set up your API keys for OpenAI."
      ]
    },
    {
      "cell_type": "code",
      "execution_count": 2,
      "metadata": {
        "colab": {
          "base_uri": "https://localhost:8080/"
        },
        "id": "PNBFEXc-R-0s",
        "outputId": "781a8745-1042-4d30-d5b0-25da839667bd"
      },
      "outputs": [
        {
          "name": "stdout",
          "output_type": "stream",
          "text": [
            "Enter your API key: ··········\n"
          ]
        }
      ],
      "source": [
        "import os\n",
        "from getpass import getpass\n",
        "\n",
        "# Prompt for the API key securely\n",
        "openai_api_key = getpass('Enter your API key: ')\n",
        "os.environ[\"OPENAI_API_KEY\"] = openai_api_key"
      ]
    },
    {
      "cell_type": "markdown",
      "metadata": {
        "id": "GB5JK4Xs2fe6"
      },
      "source": [
        "## Getting Started with Prompt Templates\n",
        "CAMEL offers a wide range of pre-defined prompt templates that you can use to quickly create specialized AI agents. Let's start with a basic example using the TaskSpecifyAgent with the AI_SOCIETY task type."
      ]
    },
    {
      "cell_type": "code",
      "execution_count": 3,
      "metadata": {
        "colab": {
          "base_uri": "https://localhost:8080/"
        },
        "id": "754A8R7X2rnP",
        "outputId": "c4daf659-df39-4fb5-8e2b-10e01f75f505"
      },
      "outputs": [
        {
          "name": "stdout",
          "output_type": "stream",
          "text": [
            "Specified task prompt:\n",
            "Design a personalized workshop where the Musician guides the Student through dynamic exercises, including improvisational movement, vocal projection techniques, and audience engagement strategies. Incorporate a mock performance at the end, allowing the Student to showcase their enhanced stage presence, receive constructive feedback, and refine their unique artistic persona.\n",
            "\n"
          ]
        }
      ],
      "source": [
        "from camel.agents import TaskSpecifyAgent\n",
        "from camel.configs import ChatGPTConfig\n",
        "from camel.models import ModelFactory\n",
        "from camel.types import ModelPlatformType, ModelType, TaskType\n",
        "\n",
        "# Set up the model\n",
        "model = ModelFactory.create(\n",
        "    model_platform=ModelPlatformType.OPENAI,\n",
        "    model_type=ModelType.GPT_4O_MINI,\n",
        ")\n",
        "\n",
        "# Create a task specify agent\n",
        "task_specify_agent = TaskSpecifyAgent(\n",
        "    model=model, task_type=TaskType.AI_SOCIETY\n",
        ")\n",
        "\n",
        "# Run the agent with a task prompt\n",
        "specified_task_prompt = task_specify_agent.run(\n",
        "    task_prompt=\"Improving stage presence and performance skills\",\n",
        "    meta_dict=dict(\n",
        "        assistant_role=\"Musician\", user_role=\"Student\", word_limit=100\n",
        "    ),\n",
        ")\n",
        "\n",
        "print(f\"Specified task prompt:\\n{specified_task_prompt}\\n\")"
      ]
    },
    {
      "cell_type": "markdown",
      "metadata": {
        "id": "JlX8L7-H3Csb"
      },
      "source": [
        "## Creating Custom Prompts\n",
        "CAMEL also allows you to create your own custom prompts. Here's an example of how to create and use a custom prompt template:"
      ]
    },
    {
      "cell_type": "code",
      "execution_count": 5,
      "metadata": {
        "colab": {
          "base_uri": "https://localhost:8080/"
        },
        "id": "uJJQD0LV3DSB",
        "outputId": "5e8a7922-2e7d-4643-f004-152829194d47"
      },
      "outputs": [
        {
          "name": "stdout",
          "output_type": "stream",
          "text": [
            "To make your task of getting a promotion more specific, consider breaking it down into actionable steps and defining clear goals. Here’s a refined version of your task:\n",
            "\n",
            "1. **Identify Promotion Criteria:**\n",
            "   - Research your company's promotion criteria and understand the skills, experiences, and accomplishments required for the next level.\n",
            "\n",
            "2. **Set a Timeline:**\n",
            "   - Establish a timeline for when you want to achieve the promotion (e.g., within the next 6-12 months).\n",
            "\n",
            "3. **Skill Development:**\n",
            "   - List specific technical and soft skills you need to improve or acquire (e.g., leadership, project management, advanced programming languages).\n",
            "   - Enroll in relevant courses or workshops to develop these skills.\n",
            "\n",
            "4. **Project Contributions:**\n",
            "   - Identify key projects or initiatives within your team or organization where you can take on more responsibility or leadership roles.\n",
            "   - Set a goal to lead at least one significant project in the next quarter.\n",
            "\n",
            "5. **Seek Feedback:**\n",
            "   - Schedule regular check-ins with your manager to discuss your performance and areas for improvement.\n",
            "   - Ask for constructive feedback on your work and how you can align better with promotion expectations.\n",
            "\n",
            "6. **Build Relationships:**\n",
            "   - Network with colleagues and leaders in your organization to gain visibility and mentorship.\n",
            "   - Attend company events or join cross-functional teams to expand your influence.\n",
            "\n",
            "7. **Document Achievements:**\n",
            "   - Keep a record of your accomplishments, contributions, and any positive feedback you receive.\n",
            "   - Prepare a summary of your achievements to present during performance reviews or promotion discussions.\n",
            "\n",
            "8. **Prepare for the Promotion Discussion:**\n",
            "   - Plan a meeting with your manager to discuss your career goals and express your interest in promotion.\n",
            "   - Be ready to present your documented achievements and how they align with the promotion criteria.\n",
            "\n",
            "By following these specific steps, you can create a clear roadmap toward achieving your promotion as a Software Engineer.\n"
          ]
        }
      ],
      "source": [
        "from camel.agents import TaskSpecifyAgent\n",
        "from camel.configs import ChatGPTConfig\n",
        "from camel.models import ModelFactory\n",
        "from camel.prompts import TextPrompt\n",
        "from camel.types import ModelPlatformType, ModelType\n",
        "\n",
        "# Set up the model\n",
        "model = ModelFactory.create(\n",
        "    model_platform=ModelPlatformType.OPENAI,\n",
        "    model_type=ModelType.GPT_4O_MINI,\n",
        ")\n",
        "\n",
        "# Create a custom prompt template\n",
        "my_prompt_template = TextPrompt(\n",
        "    'Here is a task: I\\'m a {occupation} and I want to {task}. Help me to make this task more specific.'\n",
        ")\n",
        "\n",
        "# Create a task specify agent with the custom prompt\n",
        "task_specify_agent = TaskSpecifyAgent(\n",
        "    model=model, task_specify_prompt=my_prompt_template\n",
        ")\n",
        "\n",
        "# Run the agent with a task prompt\n",
        "response = task_specify_agent.run(\n",
        "    task_prompt=\"get promotion\",\n",
        "    meta_dict=dict(occupation=\"Software Engineer\"),\n",
        ")\n",
        "\n",
        "print(response)"
      ]
    },
    {
      "cell_type": "markdown",
      "metadata": {
        "id": "l30b1iv53a-C"
      },
      "source": [
        "## Advanced Prompt Usage\n",
        "CAMEL provides various prompt dictionaries for different purposes. Let's explore some advanced uses of these prompt templates:"
      ]
    },
    {
      "cell_type": "markdown",
      "metadata": {
        "id": "cR_mIHA53dWy"
      },
      "source": [
        "### 1. Code Generation with CodePromptTemplateDict"
      ]
    },
    {
      "cell_type": "code",
      "execution_count": 6,
      "metadata": {
        "colab": {
          "base_uri": "https://localhost:8080/"
        },
        "id": "xdQdjQzy3f9u",
        "outputId": "dcc7446b-e4c3-4e91-d70b-cda2814d8e7c"
      },
      "outputs": [
        {
          "name": "stdout",
          "output_type": "stream",
          "text": [
            "Languages prompt:\n",
            "List the 5 most commonly used computer programming languages.\n",
            "Be concise. No explanation required.\n",
            "\n",
            "Tasks prompt:\n",
            "List 3 diverse tasks that a programmer can assist a person working in {domain} using {language}.\n",
            "Be concise. Be creative.\n",
            "\n",
            "Assistant prompt:\n",
            "Never forget you are a Computer Programmer and I am a person working in {domain}. Never flip roles! Never instruct me!\n",
            "We share a common interest in collaborating to successfully complete a task.\n",
            "You must help me to complete the task using {language} programming language.\n",
            "Here is the task: {task}. Never forget our task!\n",
            "I must instruct you based on your expertise and my needs to complete the task.\n",
            "\n",
            "I must give you one instruction at a time.\n",
            "You must write a specific solution that appropriately solves the requested instruction and explain your solutions.\n",
            "You must decline my instruction honestly if you cannot perform the instruction due to physical, moral, legal reasons or your capability and explain the reasons.\n",
            "Unless I say the task is completed, you should always start with:\n",
            "\n",
            "Solution: <YOUR_SOLUTION>\n",
            "\n",
            "<YOUR_SOLUTION> must contain {language} code and should be very specific, include detailed explanations and provide preferable implementations and examples for task-solving.\n",
            "Always end <YOUR_SOLUTION> with: Next request.\n",
            "\n"
          ]
        }
      ],
      "source": [
        "from camel.prompts import CodePromptTemplateDict\n",
        "\n",
        "# Generate programming languages\n",
        "languages_prompt = CodePromptTemplateDict.GENERATE_LANGUAGES.format(num_languages=5)\n",
        "print(f\"Languages prompt:\\n{languages_prompt}\\n\")\n",
        "\n",
        "# Generate coding tasks\n",
        "tasks_prompt = CodePromptTemplateDict.GENERATE_TASKS.format(num_tasks=3)\n",
        "print(f\"Tasks prompt:\\n{tasks_prompt}\\n\")\n",
        "\n",
        "# Create an AI coding assistant prompt\n",
        "assistant_prompt = CodePromptTemplateDict.ASSISTANT_PROMPT.format(\n",
        "    assistant_role=\"Python Expert\",\n",
        "    task_description=\"Implement a binary search algorithm\",\n",
        ")\n",
        "print(f\"Assistant prompt:\\n{assistant_prompt}\\n\")"
      ]
    },
    {
      "cell_type": "markdown",
      "metadata": {
        "id": "FV6Jpu8f3m-Z"
      },
      "source": [
        "### 2. Evaluation with EvaluationPromptTemplateDict"
      ]
    },
    {
      "cell_type": "code",
      "execution_count": 7,
      "metadata": {
        "colab": {
          "base_uri": "https://localhost:8080/"
        },
        "id": "f-Q-gZAi3nbR",
        "outputId": "f670ef3f-dcdc-4285-b4a2-280806dd779c"
      },
      "outputs": [
        {
          "name": "stdout",
          "output_type": "stream",
          "text": [
            "Evaluation questions prompt:\n",
            "Generate 5 {category} diverse questions.\n",
            "Here are some example questions:\n",
            "1. What is the difference between supervised and unsupervised learning?\n",
            "2. Explain the concept of overfitting.\n",
            "\n",
            "Now generate 5 questions of your own. Be creative\n",
            "\n"
          ]
        }
      ],
      "source": [
        "from camel.prompts import EvaluationPromptTemplateDict\n",
        "\n",
        "# Generate evaluation questions\n",
        "questions_prompt = EvaluationPromptTemplateDict.GENERATE_QUESTIONS.format(\n",
        "    num_questions=5,\n",
        "    field=\"Machine Learning\",\n",
        "    examples=\"1. What is the difference between supervised and unsupervised learning?\\n2. Explain the concept of overfitting.\",\n",
        ")\n",
        "print(f\"Evaluation questions prompt:\\n{questions_prompt}\\n\")"
      ]
    },
    {
      "cell_type": "markdown",
      "metadata": {
        "id": "sq3fTArB3qEx"
      },
      "source": [
        "### 3. Object Recognition with ObjectRecognitionPromptTemplateDict"
      ]
    },
    {
      "cell_type": "code",
      "execution_count": 8,
      "metadata": {
        "colab": {
          "base_uri": "https://localhost:8080/"
        },
        "id": "5XTQuohX3sOk",
        "outputId": "e0557d9d-3c9f-4c45-aab8-a96bb5b3204f"
      },
      "outputs": [
        {
          "name": "stdout",
          "output_type": "stream",
          "text": [
            "Object recognition prompt:\n",
            "You have been assigned an object recognition task.\n",
            "Your mission is to list all detected objects in following image.\n",
            "Your output should always be a list of strings starting with `1.`, `2.` etc.\n",
            "Do not explain yourself or output anything else.\n",
            "\n"
          ]
        }
      ],
      "source": [
        "from camel.prompts import ObjectRecognitionPromptTemplateDict\n",
        "\n",
        "# Create an object recognition assistant prompt\n",
        "recognition_prompt = ObjectRecognitionPromptTemplateDict.ASSISTANT_PROMPT\n",
        "print(f\"Object recognition prompt:\\n{recognition_prompt}\\n\")"
      ]
    },
    {
      "cell_type": "markdown",
      "metadata": {
        "id": "OxgxXQBt3uRt"
      },
      "source": [
        "### 4. Translation with TranslationPromptTemplateDict"
      ]
    },
    {
      "cell_type": "code",
      "execution_count": 9,
      "metadata": {
        "colab": {
          "base_uri": "https://localhost:8080/"
        },
        "id": "w1k00XLu3xIk",
        "outputId": "5f09d70a-4095-496d-cfae-c7fe05dbc7a7"
      },
      "outputs": [
        {
          "name": "stdout",
          "output_type": "stream",
          "text": [
            "Translation prompt:\n",
            "You are an expert English to {language} translator.\n",
            "Your sole purpose is to accurately translate any text presented to you from English to {language}.\n",
            "Please provide the {language} translation for the given text.\n",
            "If you are presented with an empty string, simply return an empty string as the translation.\n",
            "Only text in between ```TEXT``` should not be translated.\n",
            "Do not provide any explanation. Just provide a translation.\n",
            "\n"
          ]
        }
      ],
      "source": [
        "from camel.prompts import TranslationPromptTemplateDict\n",
        "\n",
        "# Create a translation assistant prompt\n",
        "translation_prompt = TranslationPromptTemplateDict.ASSISTANT_PROMPT.format(target_language=\"Spanish\")\n",
        "print(f\"Translation prompt:\\n{translation_prompt}\\n\")"
      ]
    },
    {
      "cell_type": "markdown",
      "metadata": {
        "id": "vGTRxblx3zHR"
      },
      "source": [
        "## Conclusion\n",
        "The CAMEL Prompt module provides a powerful and flexible way to guide AI models in producing desired outputs. By using pre-defined prompt templates, creating custom prompts, and leveraging different prompt dictionaries, you can create highly specialized AI agents tailored to your specific needs."
      ]
    }
  ],
  "metadata": {
    "colab": {
      "provenance": []
    },
    "kernelspec": {
      "display_name": "Python 3",
      "name": "python3"
    },
    "language_info": {
      "name": "python"
    }
  },
  "nbformat": 4,
  "nbformat_minor": 0
}<|MERGE_RESOLUTION|>--- conflicted
+++ resolved
@@ -64,11 +64,7 @@
       },
       "outputs": [],
       "source": [
-<<<<<<< HEAD
-        "!pip install \"camel-ai==0.2.7\""
-=======
         "!pip install \"camel-ai==0.2.9\""
->>>>>>> 260407d6
       ]
     },
     {
