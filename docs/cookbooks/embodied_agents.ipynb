{
  "nbformat": 4,
  "nbformat_minor": 0,
  "metadata": {
    "colab": {
      "provenance": []
    },
    "kernelspec": {
      "name": "python3",
      "display_name": "Python 3"
    },
    "language_info": {
      "name": "python"
    }
  },
  "cells": [
    {
      "cell_type": "markdown",
      "source": [
        "# Embodied Agents"
      ],
      "metadata": {
        "id": "APw8wDolb0L9"
      }
    },
    {
      "cell_type": "markdown",
      "source": [
        "You can also check this cookbook in colab [here](https://colab.research.google.com/drive/17qCB6ezYfva87dNWlGA3D3zQ20NI-Sfk?usp=sharing)"
      ],
      "metadata": {
        "id": "vLCfmNtRb-jR"
      }
    },
    {
      "cell_type": "markdown",
      "source": [
        "## Philosophical Bits\n",
        "\n",
        "We believe the essence of intelligence emerges from its dynamic interactions with the external environment, where the use of various tools becomes a pivotal factor in its development and manifestation.\n",
        "\n",
        "The `EmbodiedAgent()` in CAMEL is an advanced conversational agent that leverages **code interpreters** and **tool agents** (*e.g.*, `HuggingFaceToolAgent()`) to execute diverse tasks efficiently. This agent represents a blend of advanced programming and AI capabilities, and is able to interact and respond within a dynamic environment."
      ],
      "metadata": {
        "id": "jHQhWNnhcOch"
      }
    },
    {
      "cell_type": "markdown",
      "source": [
        "## Quick Start\n",
        "Let's first play with a `ChatAgent` instance by simply initialize it with a system message and interact with user messages."
      ],
      "metadata": {
        "id": "VUaGurDIVJBg"
      }
    },
    {
      "cell_type": "markdown",
      "source": [
        "### 🕹 Step 0: Prepartions"
      ],
      "metadata": {
        "id": "u9NVFz-HVLXb"
      }
    },
    {
      "cell_type": "code",
      "source": [
<<<<<<< HEAD
        "%pip install \"camel-ai==0.2.7\""
=======
        "%pip install \"camel-ai==0.2.9\""
>>>>>>> 260407d6
      ],
      "metadata": {
        "id": "UtcC3c-KVZmU"
      },
      "execution_count": null,
      "outputs": []
    },
    {
      "cell_type": "code",
      "source": [
        "from camel.agents import EmbodiedAgent\n",
        "from camel.generators import SystemMessageGenerator as sys_msg_gen\n",
        "from camel.messages import BaseMessage as bm\n",
        "from camel.types import RoleType"
      ],
      "metadata": {
        "id": "CmgKGeCxVON-"
      },
      "execution_count": 2,
      "outputs": []
    },
    {
      "cell_type": "markdown",
      "source": [
        "### Setting Up API Keys"
      ],
      "metadata": {
        "id": "MyTTCe3IR_Lr"
      }
    },
    {
      "cell_type": "markdown",
      "source": [
        "You'll need to set up your API keys for OpenAI."
      ],
      "metadata": {
        "id": "REqzgGL9SEaD"
      }
    },
    {
      "cell_type": "code",
      "source": [
        "import os\n",
        "from getpass import getpass\n",
        "\n",
        "# Prompt for the API key securely\n",
        "openai_api_key = getpass('Enter your API key: ')\n",
        "os.environ[\"OPENAI_API_KEY\"] = openai_api_key"
      ],
      "metadata": {
        "colab": {
          "base_uri": "https://localhost:8080/"
        },
        "id": "PNBFEXc-R-0s",
        "outputId": "6e97c175-684c-47d7-866c-c23aea59910a"
      },
      "execution_count": 3,
      "outputs": [
        {
          "name": "stdout",
          "output_type": "stream",
          "text": [
            "Enter your API key: ··········\n"
          ]
        }
      ]
    },
    {
      "cell_type": "markdown",
      "source": [
        "### 🕹 Step 1: Define the Role\n",
        "We first need to set up the necessary information."
      ],
      "metadata": {
        "id": "wcetZrjEcyo_"
      }
    },
    {
      "cell_type": "code",
      "source": [
        "# Set the role name and the task\n",
        "role = 'Programmer'\n",
        "task = 'Writing and executing codes.'\n",
        "\n",
        "# Create the meta_dict and the role_tuple\n",
        "meta_dict = dict(role=role, task=task)\n",
        "role_tuple = (role, RoleType.EMBODIMENT)"
      ],
      "metadata": {
        "id": "i-pIc9eTc0SH"
      },
      "execution_count": 4,
      "outputs": []
    },
    {
      "cell_type": "markdown",
      "source": [
        "The `meta_dict` and `role_type` will be used to generate the system message.\n"
      ],
      "metadata": {
        "id": "Lf6oJvsQc3lj"
      }
    },
    {
      "cell_type": "code",
      "source": [
        "# Generate the system message based on this\n",
        "sys_msg = sys_msg_gen().from_dict(meta_dict=meta_dict, role_tuple=role_tuple)"
      ],
      "metadata": {
        "id": "yA62jAfDc5CK"
      },
      "execution_count": 5,
      "outputs": []
    },
    {
      "cell_type": "markdown",
      "source": [
        "### 🕹 Step 2: Initialize the Agent 🐫\n",
        "Based on the system message, we are ready to initialize our embodied agent."
      ],
      "metadata": {
        "id": "BEUEpNa_c8sS"
      }
    },
    {
      "cell_type": "code",
      "source": [
        "embodied_agent = EmbodiedAgent(system_message=sys_msg,\n",
        "                               tool_agents=None,\n",
        "                               code_interpreter=None,\n",
        "                               verbose=True)"
      ],
      "metadata": {
        "id": "VetPjL70c9be"
      },
      "execution_count": 6,
      "outputs": []
    },
    {
      "cell_type": "markdown",
      "source": [
        "Be aware that the default argument values for `tool_agents` and `code_interpreter` are `None`, and the underlying code interpreter is using the `SubProcessInterpreter()`, which handles the execution of code in Python and Bash within a subprocess."
      ],
      "metadata": {
        "id": "o6aDvI1qc_kH"
      }
    },
    {
      "cell_type": "markdown",
      "source": [
        "### 🕹 Step 3: Interact with the Agent with `.step()`\n",
        "Use the base message wrapper to generate the user message."
      ],
      "metadata": {
        "id": "MXzNaWp9dCvo"
      }
    },
    {
      "cell_type": "code",
      "source": [
        "usr_msg = bm.make_user_message(\n",
        "    role_name='user',\n",
        "    content=('1. write a bash script to install numpy. '\n",
        "             '2. then write a python script to compute '\n",
        "             'the dot product of [8, 9] and [5, 4], '\n",
        "             'and print the result. '\n",
        "             '3. then write a script to search for '\n",
        "             'the weather at london with wttr.in/london.'))"
      ],
      "metadata": {
        "id": "Ts52u_UVdDJA"
      },
      "execution_count": 7,
      "outputs": []
    },
    {
      "cell_type": "markdown",
      "source": [
        "And feed that into your agents:"
      ],
      "metadata": {
        "id": "BlHF6LkRdFLo"
      }
    },
    {
      "cell_type": "code",
      "source": [
        "response = embodied_agent.step(usr_msg)"
      ],
      "metadata": {
        "colab": {
          "base_uri": "https://localhost:8080/"
        },
        "id": "6hKpSzssdGvc",
        "outputId": "c7a8a799-de9f-4453-926f-c39ecef258a9"
      },
      "execution_count": 8,
      "outputs": [
        {
          "output_type": "stream",
          "name": "stdout",
          "text": [
            "\u001b[35m> Explanation:\n",
            "To accomplish the tasks you've outlined, I will perform the following actions:\n",
            "\n",
            "1. **Write a Bash script** to install NumPy using `pip`. This will ensure that the necessary library is available for the Python script that follows.\n",
            "2. **Write a Python script** to compute the dot product of the two lists `[8, 9]` and `[5, 4]`. The dot product is calculated as the sum of the products of the corresponding entries of the two sequences.\n",
            "3. **Write a script** to fetch the weather information for London using the `wttr.in` service. This will provide a simple way to get weather data from the command line.\n",
            "\n",
            "### Step 1: Bash Script to Install NumPy\n",
            "\n",
            "I'll create a Bash script named `install_numpy.sh` that will check if `pip` is installed and then use it to install NumPy.\n",
            "\n",
            "### Step 2: Python Script for Dot Product Calculation\n",
            "\n",
            "I'll create a Python script named `dot_product.py` that will compute the dot product of the two lists and print the result.\n",
            "\n",
            "### Step 3: Script to Fetch Weather Information\n",
            "\n",
            "I'll create a Bash script named `get_weather.sh` that will use `curl` to fetch the weather information for London from `wttr.in`.\n",
            "\n",
            "Now, let's implement these actions in code.\n",
            "\n",
            "\u001b[35m> Code:\n",
            "# Step 1: Bash script to install NumPy\n",
            "echo '#!/bin/bash' > install_numpy.sh\n",
            "echo 'if command -v pip &> /dev/null; then' >> install_numpy.sh\n",
            "echo '    echo \"Installing NumPy...\"' >> install_numpy.sh\n",
            "echo '    pip install numpy' >> install_numpy.sh\n",
            "echo 'else' >> install_numpy.sh\n",
            "echo '    echo \"pip is not installed. Please install pip first.\"' >> install_numpy.sh\n",
            "echo 'fi' >> install_numpy.sh\n",
            "chmod +x install_numpy.sh\n",
            "\n",
            "# Step 2: Python script for dot product calculation\n",
            "echo 'import numpy as np' > dot_product.py\n",
            "echo 'a = np.array([8, 9])' >> dot_product.py\n",
            "echo 'b = np.array([5, 4])' >> dot_product.py\n",
            "echo 'dot_product = np.dot(a, b)' >> dot_product.py\n",
            "echo 'print(\"Dot product:\", dot_product)' >> dot_product.py\n",
            "\n",
            "# Step 3: Bash script to fetch weather information\n",
            "echo '#!/bin/bash' > get_weather.sh\n",
            "echo 'curl wttr.in/london' >> get_weather.sh\n",
            "chmod +x get_weather.sh\n",
            "\n",
            "\u001b[35m> Explanation:\n",
            "### Explanation of the Code\n",
            "\n",
            "1. **install_numpy.sh**: This script checks if `pip` is installed and installs NumPy if it is. It provides feedback if `pip` is not found.\n",
            "2. **dot_product.py**: This Python script uses NumPy to calculate the dot product of two arrays and prints the result.\n",
            "3. **get_weather.sh**: This script uses `curl` to fetch and display the weather information for London from `wttr.in`.\n",
            "\n",
            "### Next Steps\n",
            "\n",
            "I will execute these scripts in the appropriate order to ensure that NumPy is installed before running the Python script. After that, I will fetch the weather information for London. \n",
            "\n",
            "Let's execute the installation script first.\n",
            "\n",
            "\u001b[35m> Code:\n",
            "./install_numpy.sh\n",
            "\n",
            "\u001b[35m> Explanation:\n",
            "After confirming that NumPy is installed, I will run the Python script:\n",
            "\n",
            "\u001b[35m> Code:\n",
            "python3 dot_product.py\n",
            "\n",
            "\u001b[35m> Explanation:\n",
            "Finally, I will run the weather script:\n",
            "\n",
            "\u001b[35m> Code:\n",
            "./get_weather.sh\n",
            "\n",
            "\u001b[35m> Explanation:\n",
            "Now, I will perform these actions.\n",
            "\n",
            "The following bash code will run on your computer:\n",
            "\u001b[36m# Step 1: Bash script to install NumPy\n",
            "echo '#!/bin/bash' > install_numpy.sh\n",
            "echo 'if command -v pip &> /dev/null; then' >> install_numpy.sh\n",
            "echo '    echo \"Installing NumPy...\"' >> install_numpy.sh\n",
            "echo '    pip install numpy' >> install_numpy.sh\n",
            "echo 'else' >> install_numpy.sh\n",
            "echo '    echo \"pip is not installed. Please install pip first.\"' >> install_numpy.sh\n",
            "echo 'fi' >> install_numpy.sh\n",
            "chmod +x install_numpy.sh\n",
            "\n",
            "# Step 2: Python script for dot product calculation\n",
            "echo 'import numpy as np' > dot_product.py\n",
            "echo 'a = np.array([8, 9])' >> dot_product.py\n",
            "echo 'b = np.array([5, 4])' >> dot_product.py\n",
            "echo 'dot_product = np.dot(a, b)' >> dot_product.py\n",
            "echo 'print(\"Dot product:\", dot_product)' >> dot_product.py\n",
            "\n",
            "# Step 3: Bash script to fetch weather information\n",
            "echo '#!/bin/bash' > get_weather.sh\n",
            "echo 'curl wttr.in/london' >> get_weather.sh\n",
            "chmod +x get_weather.sh\u001b[39m\n",
            "Running code? [Y/n]:y\n",
            "The following bash code will run on your computer:\n",
            "\u001b[36m./install_numpy.sh\u001b[39m\n",
            "Running code? [Y/n]:y\n",
            "The following bash code will run on your computer:\n",
            "\u001b[36mpython3 dot_product.py\u001b[39m\n",
            "Running code? [Y/n]:y\n",
            "The following bash code will run on your computer:\n",
            "\u001b[36m./get_weather.sh\u001b[39m\n",
            "Running code? [Y/n]:y\n",
            "======stderr======\n",
            "\u001b[31m  % Total    % Received % Xferd  Average Speed   Time    Time     Time  Current\n",
            "                                 Dload  Upload   Total   Spent    Left  Speed\n",
            "\n",
            "  0     0    0     0    0     0      0      0 --:--:-- --:--:-- --:--:--     0\n",
            "100  8906  100  8906    0     0   9068      0 --:--:-- --:--:-- --:--:--  9069\n",
            "100  8906  100  8906    0     0   9068      0 --:--:-- --:--:-- --:--:--  9069\n",
            "\u001b[39m\n",
            "==================\n"
          ]
        }
      ]
    },
    {
      "cell_type": "markdown",
      "source": [
        "Under the hood, the agent will perform multiple actions within its action space in the OS to fulfill the user request. It will compose code to implement the action – no worries, it will ask for your permission before execution.\n",
        "\n",
        "Ideally you should get the output similar to this, if you allow the agent to perform actions:"
      ],
      "metadata": {
        "id": "rP4Zma5ddJxh"
      }
    },
    {
      "cell_type": "code",
      "source": [
        "print(response.msg.content)"
      ],
      "metadata": {
        "colab": {
          "base_uri": "https://localhost:8080/"
        },
        "id": "qA0bpOFldKPV",
        "outputId": "421418d2-61ca-4c65-f08e-83038c50a85a"
      },
      "execution_count": null,
      "outputs": [
        {
          "output_type": "stream",
          "name": "stdout",
          "text": [
            "1. write a bash script to install numpy. 2. then write a python script to compute the dot product of [8, 9] and [5, 4], and print the result. 3. then write a script to search for the weather at london with wttr.in/london.\n",
            "> Embodied Actions:\n",
            "\n",
            "> Executed Results:\n",
            "Executing code block 0: {\n",
            "Installing NumPy...\n",
            "Requirement already satisfied: numpy in /usr/local/lib/python3.10/dist-packages (1.26.4)\n",
            "}\n",
            "Executing code block 1: {\n",
            "The dot product of [8, 9] and [5, 4] is: 76\n",
            "}\n",
            "Executing code block 2: {\n",
            "Fetching weather information for London...\n",
            "Weather report: London\n",
            "\n",
            "  \u001b[38;5;250m     .-.     \u001b[0m Light rain shower\n",
            "  \u001b[38;5;250m    (   ).   \u001b[0m \u001b[38;5;118m15\u001b[0m °C\u001b[0m          \n",
            "  \u001b[38;5;250m   (___(__)  \u001b[0m \u001b[1m↗\u001b[0m \u001b[38;5;190m12\u001b[0m km/h\u001b[0m      \n",
            "  \u001b[38;5;111m    ‘ ‘ ‘ ‘  \u001b[0m 3 km\u001b[0m           \n",
            "  \u001b[38;5;111m   ‘ ‘ ‘ ‘   \u001b[0m 3.4 mm\u001b[0m         \n",
            "                                                       ┌─────────────┐                                                       \n",
            "┌──────────────────────────────┬───────────────────────┤  Thu 26 Sep ├───────────────────────┬──────────────────────────────┐\n",
            "│            Morning           │             Noon      └──────┬──────┘     Evening           │             Night            │\n",
            "├──────────────────────────────┼──────────────────────────────┼──────────────────────────────┼──────────────────────────────┤\n",
            "│ \u001b[38;5;226m _`/\"\"\u001b[38;5;250m.-.    \u001b[0m Patchy light d…│ \u001b[38;5;226m _`/\"\"\u001b[38;5;250m.-.    \u001b[0m Patchy light d…│ \u001b[38;5;226m _`/\"\"\u001b[38;5;250m.-.    \u001b[0m Light rain sho…│ \u001b[38;5;226m _`/\"\"\u001b[38;5;250m.-.    \u001b[0m Patchy rain ne…│\n",
            "│ \u001b[38;5;226m  ,\\_\u001b[38;5;250m(   ).  \u001b[0m \u001b[38;5;154m16\u001b[0m °C\u001b[0m          │ \u001b[38;5;226m  ,\\_\u001b[38;5;250m(   ).  \u001b[0m \u001b[38;5;154m17\u001b[0m °C\u001b[0m          │ \u001b[38;5;226m  ,\\_\u001b[38;5;250m(   ).  \u001b[0m \u001b[38;5;118m+14\u001b[0m(\u001b[38;5;082m12\u001b[0m) °C\u001b[0m     │ \u001b[38;5;226m  ,\\_\u001b[38;5;250m(   ).  \u001b[0m \u001b[38;5;082m+12\u001b[0m(\u001b[38;5;082m10\u001b[0m) °C\u001b[0m     │\n",
            "│ \u001b[38;5;226m   /\u001b[38;5;250m(___(__) \u001b[0m \u001b[1m↗\u001b[0m \u001b[38;5;220m19\u001b[0m-\u001b[38;5;208m24\u001b[0m km/h\u001b[0m   │ \u001b[38;5;226m   /\u001b[38;5;250m(___(__) \u001b[0m \u001b[1m↗\u001b[0m \u001b[38;5;214m20\u001b[0m-\u001b[38;5;214m23\u001b[0m km/h\u001b[0m   │ \u001b[38;5;226m   /\u001b[38;5;250m(___(__) \u001b[0m \u001b[1m↗\u001b[0m \u001b[38;5;214m23\u001b[0m-\u001b[38;5;196m35\u001b[0m km/h\u001b[0m   │ \u001b[38;5;226m   /\u001b[38;5;250m(___(__) \u001b[0m \u001b[1m↗\u001b[0m \u001b[38;5;214m20\u001b[0m-\u001b[38;5;202m29\u001b[0m km/h\u001b[0m   │\n",
            "│ \u001b[38;5;111m     ‘ ‘ ‘ ‘ \u001b[0m 5 km\u001b[0m           │ \u001b[38;5;111m     ‘ ‘ ‘ ‘ \u001b[0m 5 km\u001b[0m           │ \u001b[38;5;111m     ‘ ‘ ‘ ‘ \u001b[0m 10 km\u001b[0m          │ \u001b[38;5;111m     ‘ ‘ ‘ ‘ \u001b[0m 10 km\u001b[0m          │\n",
            "│ \u001b[38;5;111m    ‘ ‘ ‘ ‘  \u001b[0m 0.5 mm | 100%\u001b[0m  │ \u001b[38;5;111m    ‘ ‘ ‘ ‘  \u001b[0m 0.2 mm | 100%\u001b[0m  │ \u001b[38;5;111m    ‘ ‘ ‘ ‘  \u001b[0m 0.6 mm | 100%\u001b[0m  │ \u001b[38;5;111m    ‘ ‘ ‘ ‘  \u001b[0m 0.0 mm | 65%\u001b[0m   │\n",
            "└──────────────────────────────┴──────────────────────────────┴──────────────────────────────┴──────────────────────────────┘\n",
            "                                                       ┌─────────────┐                                                       \n",
            "┌──────────────────────────────┬───────────────────────┤  Fri 27 Sep ├───────────────────────┬──────────────────────────────┐\n",
            "│            Morning           │             Noon      └──────┬──────┘     Evening           │             Night            │\n",
            "├──────────────────────────────┼──────────────────────────────┼──────────────────────────────┼──────────────────────────────┤\n",
            "│ \u001b[38;5;250m     .-.     \u001b[0m Light rain     │ \u001b[38;5;226m _`/\"\"\u001b[38;5;250m.-.    \u001b[0m Patchy rain ne…│ \u001b[38;5;226m    \\   /    \u001b[0m Sunny          │ \u001b[38;5;226m    \\   /    \u001b[0m Clear          │\n",
            "│ \u001b[38;5;250m    (   ).   \u001b[0m \u001b[38;5;046m+9\u001b[0m(\u001b[38;5;047m7\u001b[0m) °C\u001b[0m       │ \u001b[38;5;226m  ,\\_\u001b[38;5;250m(   ).  \u001b[0m \u001b[38;5;082m+11\u001b[0m(\u001b[38;5;046m9\u001b[0m) °C\u001b[0m      │ \u001b[38;5;226m     .-.     \u001b[0m \u001b[38;5;082m+11\u001b[0m(\u001b[38;5;046m8\u001b[0m) °C\u001b[0m      │ \u001b[38;5;226m     .-.     \u001b[0m \u001b[38;5;046m+9\u001b[0m(\u001b[38;5;046m8\u001b[0m) °C\u001b[0m       │\n",
            "│ \u001b[38;5;250m   (___(__)  \u001b[0m \u001b[1m↘\u001b[0m \u001b[38;5;220m18\u001b[0m-\u001b[38;5;208m26\u001b[0m km/h\u001b[0m   │ \u001b[38;5;226m   /\u001b[38;5;250m(___(__) \u001b[0m \u001b[1m↘\u001b[0m \u001b[38;5;214m23\u001b[0m-\u001b[38;5;202m31\u001b[0m km/h\u001b[0m   │ \u001b[38;5;226m  ― (   ) ―  \u001b[0m \u001b[1m↘\u001b[0m \u001b[38;5;220m16\u001b[0m-\u001b[38;5;208m24\u001b[0m km/h\u001b[0m   │ \u001b[38;5;226m  ― (   ) ―  \u001b[0m \u001b[1m↘\u001b[0m \u001b[38;5;190m10\u001b[0m-\u001b[38;5;220m16\u001b[0m km/h\u001b[0m   │\n",
            "│ \u001b[38;5;111m    ‘ ‘ ‘ ‘  \u001b[0m 9 km\u001b[0m           │ \u001b[38;5;111m     ‘ ‘ ‘ ‘ \u001b[0m 10 km\u001b[0m          │ \u001b[38;5;226m     `-’     \u001b[0m 10 km\u001b[0m          │ \u001b[38;5;226m     `-’     \u001b[0m 10 km\u001b[0m          │\n",
            "│ \u001b[38;5;111m   ‘ ‘ ‘ ‘   \u001b[0m 0.8 mm | 100%\u001b[0m  │ \u001b[38;5;111m    ‘ ‘ ‘ ‘  \u001b[0m 0.1 mm | 100%\u001b[0m  │ \u001b[38;5;226m    /   \\    \u001b[0m 0.0 mm | 0%\u001b[0m    │ \u001b[38;5;226m    /   \\    \u001b[0m 0.0 mm | 0%\u001b[0m    │\n",
            "└──────────────────────────────┴──────────────────────────────┴──────────────────────────────┴──────────────────────────────┘\n",
            "                                                       ┌─────────────┐                                                       \n",
            "┌──────────────────────────────┬───────────────────────┤  Sat 28 Sep ├───────────────────────┬──────────────────────────────┐\n",
            "│            Morning           │             Noon      └──────┬──────┘     Evening           │             Night            │\n",
            "├──────────────────────────────┼──────────────────────────────┼──────────────────────────────┼──────────────────────────────┤\n",
            "│ \u001b[38;5;226m    \\   /    \u001b[0m Sunny          │ \u001b[38;5;226m _`/\"\"\u001b[38;5;250m.-.    \u001b[0m Patchy rain ne…│               Cloudy         │ \u001b[38;5;226m   \\  /\u001b[0m       Partly Cloudy  │\n",
            "│ \u001b[38;5;226m     .-.     \u001b[0m \u001b[38;5;082m+11\u001b[0m(\u001b[38;5;046m9\u001b[0m) °C\u001b[0m      │ \u001b[38;5;226m  ,\\_\u001b[38;5;250m(   ).  \u001b[0m \u001b[38;5;118m+14\u001b[0m(\u001b[38;5;118m13\u001b[0m) °C\u001b[0m     │ \u001b[38;5;250m     .--.    \u001b[0m \u001b[38;5;118m13\u001b[0m °C\u001b[0m          │ \u001b[38;5;226m _ /\"\"\u001b[38;5;250m.-.    \u001b[0m \u001b[38;5;082m12\u001b[0m °C\u001b[0m          │\n",
            "│ \u001b[38;5;226m  ― (   ) ―  \u001b[0m \u001b[1m→\u001b[0m \u001b[38;5;190m11\u001b[0m-\u001b[38;5;226m14\u001b[0m km/h\u001b[0m   │ \u001b[38;5;226m   /\u001b[38;5;250m(___(__) \u001b[0m \u001b[1m→\u001b[0m \u001b[38;5;190m12\u001b[0m-\u001b[38;5;226m14\u001b[0m km/h\u001b[0m   │ \u001b[38;5;250m  .-(    ).  \u001b[0m \u001b[1m→\u001b[0m \u001b[38;5;118m6\u001b[0m-\u001b[38;5;190m10\u001b[0m km/h\u001b[0m    │ \u001b[38;5;226m   \\_\u001b[38;5;250m(   ).  \u001b[0m \u001b[1m↗\u001b[0m \u001b[38;5;118m5\u001b[0m-\u001b[38;5;154m8\u001b[0m km/h\u001b[0m     │\n",
            "│ \u001b[38;5;226m     `-’     \u001b[0m 10 km\u001b[0m          │ \u001b[38;5;111m     ‘ ‘ ‘ ‘ \u001b[0m 10 km\u001b[0m          │ \u001b[38;5;250m (___.__)__) \u001b[0m 10 km\u001b[0m          │ \u001b[38;5;226m   /\u001b[38;5;250m(___(__) \u001b[0m 10 km\u001b[0m          │\n",
            "│ \u001b[38;5;226m    /   \\    \u001b[0m 0.0 mm | 0%\u001b[0m    │ \u001b[38;5;111m    ‘ ‘ ‘ ‘  \u001b[0m 0.1 mm | 100%\u001b[0m  │               0.0 mm | 0%\u001b[0m    │               0.0 mm | 0%\u001b[0m    │\n",
            "└──────────────────────────────┴──────────────────────────────┴──────────────────────────────┴──────────────────────────────┘\n",
            "Location: London, Greater London, England, UK [51.5073219,-0.1276474]\n",
            "\n",
            "Follow \u001b[46m\u001b[30m@igor_chubin\u001b[0m for wttr.in updates\n",
            "(stderr:   % Total    % Received % Xferd  Average Speed   Time    Time     Time  Current\n",
            "                                 Dload  Upload   Total   Spent    Left  Speed\n",
            "\n",
            "  0     0    0     0    0     0      0      0 --:--:-- --:--:-- --:--:--     0\n",
            "  0     0    0     0    0     0      0      0 --:--:--  0:00:01 --:--:--     0\n",
            "  0     0    0     0    0     0      0      0 --:--:--  0:00:02 --:--:--     0\n",
            "100  8977  100  8977    0     0   3495      0  0:00:02  0:00:02 --:--:--  3495\n",
            ")}\n",
            "Executing code block 3: {\n",
            "}\n",
            "\n"
          ]
        }
      ]
    }
  ]
}<|MERGE_RESOLUTION|>--- conflicted
+++ resolved
@@ -67,11 +67,7 @@
     {
       "cell_type": "code",
       "source": [
-<<<<<<< HEAD
-        "%pip install \"camel-ai==0.2.7\""
-=======
         "%pip install \"camel-ai==0.2.9\""
->>>>>>> 260407d6
       ],
       "metadata": {
         "id": "UtcC3c-KVZmU"
