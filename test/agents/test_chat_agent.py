--- conflicted
+++ resolved
@@ -10,13 +10,8 @@
 from camel.utils import get_model_token_limit, openai_api_key_required
 
 
-<<<<<<< HEAD
-# TODO: add ModelType.GPT_4_32k to parametrization
-=======
 @openai_api_key_required
->>>>>>> 9a1f0d70
-@pytest.mark.parametrize(
-    'model', [ModelType.GPT_3_5_TURBO, ModelType.GPT_4])
+@pytest.mark.parametrize('model', [ModelType.GPT_3_5_TURBO, ModelType.GPT_4])
 def test_chat_agent(model):
     assert os.environ.get(
         "OPENAI_API_KEY") is not None, "Missing OPENAI_API_KEY"
