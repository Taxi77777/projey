# =========== Copyright 2023 @ CAMEL-AI.org. All Rights Reserved. ===========
# Licensed under the Apache License, Version 2.0 (the “License”);
# you may not use this file except in compliance with the License.
# You may obtain a copy of the License at
#
#     http://www.apache.org/licenses/LICENSE-2.0
#
# Unless required by applicable law or agreed to in writing, software
# distributed under the License is distributed on an “AS IS” BASIS,
# WITHOUT WARRANTIES OR CONDITIONS OF ANY KIND, either express or implied.
# See the License for the specific language governing permissions and
# limitations under the License.
# =========== Copyright 2023 @ CAMEL-AI.org. All Rights Reserved. ===========
from typing import List

import pytest

from camel.agents import ChatAgent
from camel.agents.chat_agent import FunctionCallingRecord
from camel.configs import ChatGPTConfig, FunctionCallingConfig
from camel.functions import MATH_FUNCS
from camel.generators import SystemMessageGenerator
from camel.memory import MemoryRecord
from camel.messages import BaseMessage
<<<<<<< HEAD
from camel.typing import ModelType, OpenAIBackendRole, RoleType, TaskType
=======
from camel.terminators import ResponseWordsTerminator
from camel.typing import ModelType, RoleType, TaskType
>>>>>>> 8ace5e4d

parametrize = pytest.mark.parametrize('model', [
    ModelType.STUB,
    pytest.param(ModelType.GPT_3_5_TURBO, marks=pytest.mark.model_backend),
    pytest.param(ModelType.GPT_4, marks=pytest.mark.model_backend),
])


@parametrize
def test_chat_agent(model: ModelType):
    model_config = ChatGPTConfig()
    system_msg = SystemMessageGenerator(
        task_type=TaskType.AI_SOCIETY).from_dict(
            dict(assistant_role="doctor"),
            role_tuple=("doctor", RoleType.ASSISTANT),
        )
    assistant = ChatAgent(system_msg, model=model, model_config=model_config)

    assert str(assistant) == ("ChatAgent(doctor, "
                              f"RoleType.ASSISTANT, {str(model)})")

    assistant.reset()
    user_msg = BaseMessage(role_name="Patient", role_type=RoleType.USER,
                           meta_dict=dict(), content="Hello!")
    assistant_response = assistant.step(user_msg)

    assert isinstance(assistant_response.msgs, list)
    assert len(assistant_response.msgs) > 0
    assert isinstance(assistant_response.terminated, bool)
    assert assistant_response.terminated is False
    assert isinstance(assistant_response.info, dict)
    assert assistant_response.info['id'] is not None


def test_chat_agent_stored_messages():
    system_msg = BaseMessage(role_name="assistant",
                             role_type=RoleType.ASSISTANT, meta_dict=None,
                             content="You are a help assistant.")
    assistant = ChatAgent(system_msg)

    expected_context = [system_msg.to_openai_system_message()]
    context, _ = assistant.memory.get_context()
    assert context == expected_context

    user_msg = BaseMessage(role_name="User", role_type=RoleType.USER,
                           meta_dict=dict(), content="Tell me a joke.")
    assistant.update_memory(user_msg, OpenAIBackendRole.USER)
    expected_context = [
        system_msg.to_openai_system_message(),
        user_msg.to_openai_user_message()
    ]
    context, _ = assistant.memory.get_context()
    assert context == expected_context


@pytest.mark.model_backend
def test_chat_agent_messages_window():
    system_msg = BaseMessage(role_name="assistant",
                             role_type=RoleType.ASSISTANT, meta_dict=None,
                             content="You are a help assistant.")
    assistant = ChatAgent(
        system_message=system_msg,
        model=ModelType.GPT_3_5_TURBO,
        message_window_size=1,
    )

    user_msg = BaseMessage(role_name="User", role_type=RoleType.USER,
                           meta_dict=dict(), content="Tell me a joke.")
    user_record = MemoryRecord(user_msg, OpenAIBackendRole.USER)

    assistant.memory.write_records([user_record] * 5)
    openai_messages, _ = assistant.memory.get_context()
    assert len(openai_messages) == 2


@pytest.mark.model_backend
def test_chat_agent_step_exceed_token_number():
    system_msg = BaseMessage(role_name="assistant",
                             role_type=RoleType.ASSISTANT, meta_dict=None,
                             content="You are a help assistant.")
<<<<<<< HEAD
    assistant = ChatAgent(system_message=system_msg,
                          model=ModelType.GPT_3_5_TURBO, token_limit=1)
=======
    assistant = ChatAgent(
        system_message=system_msg,
        model=ModelType.GPT_3_5_TURBO,
    )
    assistant.model_token_limit = 1
    assistant.token_limit_terminator.token_limit = 1
>>>>>>> 8ace5e4d

    user_msg = BaseMessage(role_name="User", role_type=RoleType.USER,
                           meta_dict=dict(), content="Tell me a joke.")

    response = assistant.step(user_msg)
    assert len(response.msgs) == 0
    assert response.terminated


@pytest.mark.model_backend
@pytest.mark.parametrize('n', [1, 2, 3])
def test_chat_agent_multiple_return_messages(n):
    model_config = ChatGPTConfig(temperature=1.4, n=n)
    system_msg = BaseMessage("Assistant", RoleType.ASSISTANT, meta_dict=None,
                             content="You are a helpful assistant.")
    assistant = ChatAgent(system_msg, model_config=model_config)
    assistant.reset()
    user_msg = BaseMessage(role_name="User", role_type=RoleType.USER,
                           meta_dict=dict(), content="Tell me a joke.")
    assistant_response = assistant.step(user_msg)
    assert assistant_response.msgs is not None
    assert len(assistant_response.msgs) == n


@pytest.mark.model_backend
@pytest.mark.parametrize('n', [2])
def test_chat_agent_multiple_return_message_error(n):
    model_config = ChatGPTConfig(temperature=1.4, n=n)
    system_msg = BaseMessage("Assistant", RoleType.ASSISTANT, meta_dict=None,
                             content="You are a helpful assistant.")

    assistant = ChatAgent(system_msg, model_config=model_config)
    assistant.reset()

    user_msg = BaseMessage(role_name="User", role_type=RoleType.USER,
                           meta_dict=dict(), content="Tell me a joke.")
    assistant_response = assistant.step(user_msg)

    with pytest.raises(
            RuntimeError, match=("Property msg is only available "
                                 "for a single message in msgs.")):
        _ = assistant_response.msg


@pytest.mark.model_backend
def test_chat_agent_stream_output():
    system_msg = BaseMessage("Assistant", RoleType.ASSISTANT, meta_dict=None,
                             content="You are a helpful assistant.")
    user_msg = BaseMessage(role_name="User", role_type=RoleType.USER,
                           meta_dict=dict(), content="Tell me a joke.")

    stream_model_config = ChatGPTConfig(temperature=0, n=2, stream=True)
    stream_assistant = ChatAgent(system_msg, model_config=stream_model_config)
    stream_assistant.reset()
    stream_assistant_response = stream_assistant.step(user_msg)

    for msg in stream_assistant_response.msgs:
        assert len(msg.content) > 0

    stream_usage = stream_assistant_response.info["usage"]
    assert stream_usage["completion_tokens"] > 0
    assert stream_usage["prompt_tokens"] > 0
    assert stream_usage["total_tokens"] == stream_usage[
        "completion_tokens"] + stream_usage["prompt_tokens"]


@pytest.mark.model_backend
def test_set_output_language():
    system_message = BaseMessage(role_name="assistant",
                                 role_type=RoleType.ASSISTANT, meta_dict=None,
                                 content="You are a help assistant.")
    agent = ChatAgent(system_message=system_message,
                      model=ModelType.GPT_3_5_TURBO)
    assert agent.output_language is None

    # Set the output language to "Arabic"
    output_language = "Arabic"
    agent.set_output_language(output_language)

    # Check if the output language is set correctly
    assert agent.output_language == output_language

    # Verify that the system message is updated with the new output language
    updated_system_message = BaseMessage(
        role_name="assistant", role_type=RoleType.ASSISTANT, meta_dict=None,
        content="You are a help assistant."
        "\nRegardless of the input language, you must output text in Arabic.")
    assert agent.system_message.content == updated_system_message.content


@pytest.mark.model_backend
def test_set_multiple_output_language():
    system_message = BaseMessage(role_name="assistant",
                                 role_type=RoleType.ASSISTANT, meta_dict=None,
                                 content="You are a help assistant.")
    agent = ChatAgent(system_message=system_message,
                      model=ModelType.GPT_3_5_TURBO)

    # Verify that the length of the system message is kept constant even when
    # multiple set_output_language operations are called
    agent.set_output_language("Chinese")
    agent.set_output_language("English")
    agent.set_output_language("French")
    updated_system_message = BaseMessage(
        role_name="assistant", role_type=RoleType.ASSISTANT, meta_dict=None,
        content="You are a help assistant."
        "\nRegardless of the input language, you must output text in French.")
    assert agent.system_message.content == updated_system_message.content


@pytest.mark.model_backend
def test_token_exceed_return():
    system_message = BaseMessage(role_name="assistant",
                                 role_type=RoleType.ASSISTANT, meta_dict=None,
                                 content="You are a help assistant.")
    agent = ChatAgent(system_message=system_message,
                      model=ModelType.GPT_3_5_TURBO)

    expect_info = {
        "id": None,
        "usage": None,
        "termination_reasons": ["max_tokens_exceeded"],
        "num_tokens": 1000,
        "called_functions": [],
    }
    agent.terminated = True
    response = agent.step_token_exceed(1000, [], "max_tokens_exceeded")
    assert response.msgs == []
    assert response.terminated
    assert response.info == expect_info


@pytest.mark.model_backend
def test_function_enabled():
    system_message = BaseMessage(role_name="assistant",
                                 role_type=RoleType.ASSISTANT, meta_dict=None,
                                 content="You are a help assistant.")
    model_config = FunctionCallingConfig(
        functions=[func.as_dict() for func in MATH_FUNCS])
    agent_no_func = ChatAgent(system_message=system_message,
                              model_config=model_config, model=ModelType.GPT_4)
    agent_with_funcs = ChatAgent(system_message=system_message,
                                 model_config=model_config,
                                 model=ModelType.GPT_4,
                                 function_list=MATH_FUNCS)

    assert not agent_no_func.is_function_calling_enabled()
    assert agent_with_funcs.is_function_calling_enabled()


@pytest.mark.model_backend
def test_function_calling():
    system_message = BaseMessage(role_name="assistant",
                                 role_type=RoleType.ASSISTANT, meta_dict=None,
                                 content="You are a help assistant.")
    model_config = FunctionCallingConfig(
        functions=[func.as_dict() for func in MATH_FUNCS])
    agent = ChatAgent(system_message=system_message, model_config=model_config,
                      model=ModelType.GPT_4, function_list=MATH_FUNCS)

    ref_funcs = MATH_FUNCS

    assert len(agent.func_dict) == len(ref_funcs)
    model_config: FunctionCallingConfig = agent.model_config
    assert len(model_config.functions) == len(ref_funcs)

    user_msg = BaseMessage(role_name="User", role_type=RoleType.USER,
                           meta_dict=dict(),
                           content="Calculate the result of: 2*8-10.")
    agent_response = agent.step(user_msg)

    called_funcs: List[FunctionCallingRecord] = agent_response.info[
        'called_functions']
    for called_func in called_funcs:
        print(str(called_func))

    assert len(called_funcs) > 0
    assert str(called_funcs[0]).startswith("Function Execution")

    assert called_funcs[0].func_name == "mul"
    assert called_funcs[0].args == {"a": 2, "b": 8}
    assert called_funcs[0].result == 16


def test_response_words_termination():
    system_message = BaseMessage(role_name="assistant",
                                 role_type=RoleType.ASSISTANT, meta_dict=None,
                                 content="You are a help assistant.")
    response_terminator = ResponseWordsTerminator(words_dict=dict(goodbye=1))
    model_config = ChatGPTConfig(temperature=0, n=2)
    agent = ChatAgent(system_message=system_message,
                      model=ModelType.GPT_3_5_TURBO, model_config=model_config,
                      response_terminators=[response_terminator])
    user_msg = BaseMessage(role_name="User", role_type=RoleType.USER,
                           meta_dict=dict(),
                           content="Just say 'goodbye' once.")
    agent_response = agent.step(user_msg)

    assert agent.terminated
    assert agent_response.terminated
    assert "goodbye" in agent_response.info['termination_reasons'][0]<|MERGE_RESOLUTION|>--- conflicted
+++ resolved
@@ -22,12 +22,8 @@
 from camel.generators import SystemMessageGenerator
 from camel.memory import MemoryRecord
 from camel.messages import BaseMessage
-<<<<<<< HEAD
+from camel.terminators import ResponseWordsTerminator
 from camel.typing import ModelType, OpenAIBackendRole, RoleType, TaskType
-=======
-from camel.terminators import ResponseWordsTerminator
-from camel.typing import ModelType, RoleType, TaskType
->>>>>>> 8ace5e4d
 
 parametrize = pytest.mark.parametrize('model', [
     ModelType.STUB,
@@ -108,17 +104,8 @@
     system_msg = BaseMessage(role_name="assistant",
                              role_type=RoleType.ASSISTANT, meta_dict=None,
                              content="You are a help assistant.")
-<<<<<<< HEAD
     assistant = ChatAgent(system_message=system_msg,
                           model=ModelType.GPT_3_5_TURBO, token_limit=1)
-=======
-    assistant = ChatAgent(
-        system_message=system_msg,
-        model=ModelType.GPT_3_5_TURBO,
-    )
-    assistant.model_token_limit = 1
-    assistant.token_limit_terminator.token_limit = 1
->>>>>>> 8ace5e4d
 
     user_msg = BaseMessage(role_name="User", role_type=RoleType.USER,
                            meta_dict=dict(), content="Tell me a joke.")
