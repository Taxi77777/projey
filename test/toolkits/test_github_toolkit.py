# =========== Copyright 2023 @ CAMEL-AI.org. All Rights Reserved. ===========
# Licensed under the Apache License, Version 2.0 (the “License”);
# you may not use this file except in compliance with the License.
# You may obtain a copy of the License at
#
#     http://www.apache.org/licenses/LICENSE-2.0
#
# Unless required by applicable law or agreed to in writing, software
# distributed under the License is distributed on an “AS IS” BASIS,
# WITHOUT WARRANTIES OR CONDITIONS OF ANY KIND, either express or implied.
# See the License for the specific language governing permissions and
# limitations under the License.
# =========== Copyright 2023 @ CAMEL-AI.org. All Rights Reserved. ===========

from datetime import datetime
from unittest.mock import MagicMock, patch

from github import Auth, Github
from github.ContentFile import ContentFile

from camel.toolkits.github_toolkit import (
    GithubIssue,
    GithubPullRequest,
    GithubPullRequestDiff,
    GithubToolkit,
)


@patch.object(Github, '__init__', lambda self, *args, **kwargs: None)
@patch.object(Github, 'get_repo', return_value=MagicMock())
@patch.object(Auth.Token, '__init__', lambda self, *args, **kwargs: None)
def test_init(mock_get_repo):
    # Call the constructor of the GithubToolkit class
    github_toolkit = GithubToolkit("repo_name", "token")

    # Assert that the get_repo method was called with the correct argument
    github_toolkit.github.get_repo.assert_called_once_with("repo_name")


@patch.object(Github, '__init__', lambda self, *args, **kwargs: None)
@patch.object(Github, 'get_repo', return_value=MagicMock())
@patch.object(Auth.Token, '__init__', lambda self, *args, **kwargs: None)
def test_get_tools(mock_get_repo):
    # Call the constructor of the GithubToolkit class
    github_toolkit = GithubToolkit("repo_name", "token")

    tools = github_toolkit.get_tools()
    assert isinstance(tools, list)
    assert len(tools) > 0


@patch.object(Github, '__init__', lambda self, *args, **kwargs: None)
@patch.object(Github, 'get_repo', return_value=MagicMock())
@patch.object(Auth.Token, '__init__', lambda self, *args, **kwargs: None)
def test_retrieve_issue_list(monkeypatch):
    # Call the constructor of the GithubToolkit class
    github_toolkit = GithubToolkit("repo_name", "token")

    # Create a mock issue object
    mock_issue = MagicMock()
    mock_issue.number = 1
    mock_issue.title = "Test Issue"
    mock_issue.body = "This is a test issue"
    mock_issue.pull_request = False

    mock_label = MagicMock()
    mock_label.name = "path/to/file"
    mock_issue.labels = [mock_label]

    # Mock the get_issues method of the mock_repo instance to return a list
    # containing the mock issue object
    github_toolkit.repo.get_issues.return_value = [mock_issue]
    github_toolkit.retrieve_file_content = MagicMock(
        return_value="This is the content of the file"
    )

    # Call the retrieve_issue_list method
    issue_list = github_toolkit.retrieve_issue_list()

    # Assert the returned issue list
    expected_issue = GithubIssue(
        title="Test Issue",
        body="This is a test issue",
        number=1,
        file_path="path/to/file",
        file_content="This is the content of the file",
    )
    assert issue_list == [
        expected_issue
    ], f"Expected {expected_issue}, but got {issue_list}"


@patch.object(Github, '__init__', lambda self, *args, **kwargs: None)
@patch.object(Github, 'get_repo', return_value=MagicMock())
@patch.object(Auth.Token, '__init__', lambda self, *args, **kwargs: None)
def test_retrieve_issue(monkeypatch):
    # Call the constructor of the GithubToolkit class
    github_toolkit = GithubToolkit("repo_name", "token")

    # Create a mock issue object
    mock_issue = MagicMock()
    mock_issue.number = 1
    mock_issue.title = "Test Issue"
    mock_issue.body = "This is a test issue"
    mock_issue.pull_request = False

    mock_label = MagicMock()
    mock_label.name = "path/to/file"
    mock_issue.labels = [mock_label]

    # Mock the get_issues method of the mock repo instance to return a list
    # containing the mock issue object
    github_toolkit.repo.get_issues.return_value = [mock_issue]
    github_toolkit.retrieve_file_content = MagicMock(
        return_value="This is the content of the file"
    )

    # Call the retrieve_issue_list method
    issue = github_toolkit.retrieve_issue(1)

    # Assert the returned issue list
    expected_issue = GithubIssue(
        title="Test Issue",
        body="This is a test issue",
        number=1,
        file_path="path/to/file",
        file_content="This is the content of the file",
    )
    assert issue == str(
        expected_issue
    ), f"Expected {expected_issue}, but got {issue}"


@patch.object(Github, 'get_repo', return_value=MagicMock())
@patch.object(Auth.Token, '__init__', lambda self, *args, **kwargs: None)
def test_create_pull_request(monkeypatch):
    # Call the constructor of the GithubToolkit class
    github_toolkit = GithubToolkit("repo_name", "token")

    # Mock the create_pull method of the github_toolkit instance to return a
    # value
    mock_pr_response = MagicMock()
    mock_pr_response.title = """[GitHub Agent] Solved issue: Time complexity 
    for product_of_array_except_self.py"""
    mock_pr_response.body = "Fixes #1"
    github_toolkit.repo.create_pull.return_value = mock_pr_response

    # Create a MagicMock that mimics ContentFile
    mock_content_file = MagicMock(spec=ContentFile)
    mock_content_file.path = "path/to/file"
    mock_content_file.sha = "dummy_sha"

    # Ensure get_contents returns the mocked ContentFile
    github_toolkit.repo.get_contents.return_value = mock_content_file

    # Create a pull request
    pr = github_toolkit.create_pull_request(
        file_path="path/to/file",
        branch_name="branch_name",
        new_content="This is the content of the file",
        pr_title="""[GitHub Agent] Solved issue: Time complexity for 
        product_of_array_except_self.py""",
        body="Fixes #1",
    )

    expected_response = """Title: [GitHub Agent] Solved issue: Time complexity 
    for product_of_array_except_self.py\nBody: Fixes #1\n"""

    assert (
        pr == expected_response
    ), f"Expected {expected_response}, but got {pr}"


@patch.object(Github, 'get_repo', return_value=MagicMock())
@patch.object(Auth.Token, '__init__', lambda self, *args, **kwargs: None)
def test_retrieve_pull_requests(monkeypatch):
    # Call the constructor of the GithubToolkit class
    github_toolkit = GithubToolkit("repo_name", "token")

    # Create a mock file
    mock_file = MagicMock()
    mock_file.filename = "path/to/file"
    mock_file.diff = "This is the diff of the file"

    # Create a mock pull request
    mock_pull_request = MagicMock()
    mock_pull_request.title = "Test PR"
    mock_pull_request.body = "This is a test issue"
    mock_pull_request.merged_at = datetime.utcnow()

    # Create a mock file
    mock_file = MagicMock()
    mock_file.filename = "path/to/file"
    mock_file.patch = "This is the diff of the file"

<<<<<<< HEAD
    # Mock the get_files method of the mock_pull_request instance to return a list containing the mock file object
    mock_pull_request.get_files.return_value = [mock_file]

    # Mock the get_issues method of the mock repo instance to return a list containing the mock issue object
    github_toolkit.repo.get_pulls.return_value = [mock_pull_request]

    pull_requests = github_toolkit.retrieve_pull_requests(days=7)
=======
    # Mock the get_files method of the mock_pull_request instance to return a
    # list containing the mock file object
    mock_pull_request.get_files.return_value = [mock_file]

    # Mock the get_issues method of the mock repo instance to return a list
    # containing the mock issue object
    github_toolkit.repo.get_pulls.return_value = [mock_pull_request]

    pull_requests = github_toolkit.retrieve_pull_requests(
        days=7, state='closed', max_prs=3
    )
>>>>>>> a0ea1aac
    # Assert the returned issue list
    expected_pull_request = GithubPullRequest(
        title="Test PR",
        body="This is a test issue",
        diffs=[
            GithubPullRequestDiff(
                filename="path/to/file", patch="This is the diff of the file"
            )
        ],
    )
    assert pull_requests == [
<<<<<<< HEAD
        expected_pull_request.summary()
    ], f"Expected {expected_pull_request.summary()}, but got {pull_requests}"
=======
        str(expected_pull_request)
    ], f"Expected {expected_pull_request}, but got {pull_requests}"
>>>>>>> a0ea1aac


def test_github_issue():
    # Create a GithubIssue object
    issue = GithubIssue(
        title="Test Issue",
        body="This is a test issue",
        number=1,
        file_path="path/to/file",
        file_content="This is the content of the file",
    )

    # Assert the attributes of the GithubIssue object
    assert issue.title == "Test Issue"
    assert issue.body == "This is a test issue"
    assert issue.number == 1
    assert issue.file_path == "path/to/file"
    assert issue.file_content == "This is the content of the file"

    # Test the summary method
    summary = str(issue)
    expected_summary = (
        f"Title: {issue.title}\n"
        f"Body: {issue.body}\n"
        f"Number: {issue.number}\n"
        f"File Path: {issue.file_path}\n"
        f"File Content: {issue.file_content}"
    )
    assert (
        summary == expected_summary
    ), f"Expected {expected_summary}, but got {summary}"<|MERGE_RESOLUTION|>--- conflicted
+++ resolved
@@ -193,15 +193,6 @@
     mock_file.filename = "path/to/file"
     mock_file.patch = "This is the diff of the file"
 
-<<<<<<< HEAD
-    # Mock the get_files method of the mock_pull_request instance to return a list containing the mock file object
-    mock_pull_request.get_files.return_value = [mock_file]
-
-    # Mock the get_issues method of the mock repo instance to return a list containing the mock issue object
-    github_toolkit.repo.get_pulls.return_value = [mock_pull_request]
-
-    pull_requests = github_toolkit.retrieve_pull_requests(days=7)
-=======
     # Mock the get_files method of the mock_pull_request instance to return a
     # list containing the mock file object
     mock_pull_request.get_files.return_value = [mock_file]
@@ -213,7 +204,6 @@
     pull_requests = github_toolkit.retrieve_pull_requests(
         days=7, state='closed', max_prs=3
     )
->>>>>>> a0ea1aac
     # Assert the returned issue list
     expected_pull_request = GithubPullRequest(
         title="Test PR",
@@ -225,13 +215,8 @@
         ],
     )
     assert pull_requests == [
-<<<<<<< HEAD
-        expected_pull_request.summary()
-    ], f"Expected {expected_pull_request.summary()}, but got {pull_requests}"
-=======
         str(expected_pull_request)
     ], f"Expected {expected_pull_request}, but got {pull_requests}"
->>>>>>> a0ea1aac
 
 
 def test_github_issue():
