--- conflicted
+++ resolved
@@ -36,8 +36,9 @@
 
 @pytest.fixture
 def vector_retriever(mock_embedding_model, mock_vector_storage):
-    return VectorRetriever(embedding_model=mock_embedding_model,
-                           storage=mock_vector_storage)
+    return VectorRetriever(
+        embedding_model=mock_embedding_model, storage=mock_vector_storage
+    )
 
 
 @pytest.fixture
@@ -60,47 +61,24 @@
 
 
 # Test process method
-<<<<<<< HEAD
 def test_process(mock_unstructured_modules):
     mock_instance = mock_unstructured_modules.return_value
 
-=======
-@patch('camel.retrievers.vector_retriever.UnstructuredIO')
-def test_process(
-    mock_unstructured_modules, vector_retriever, mock_vector_storage
-):
->>>>>>> 443a633a
     # Create a mock chunk with metadata
     mock_chunk = MagicMock()
     mock_chunk.metadata.to_dict.return_value = {'mock_key': 'mock_value'}
 
     # Setup mock behavior
-<<<<<<< HEAD
     mock_instance.parse_file_or_url.return_value = ["mock_element"]
     mock_instance.chunk_elements.return_value = [mock_chunk]
 
     vector_retriever = VectorRetriever()
-=======
-    mock_unstructured_instance = mock_unstructured_modules.return_value
-    mock_unstructured_instance.parse_file_or_url.return_value = ["mock_element"]
-    mock_unstructured_instance.chunk_elements.return_value = [mock_chunk]
-
-    vector_retriever.embedding_model.embed_list.return_value = [[0.1, 0.2, 0.3]]
->>>>>>> 443a633a
 
     vector_retriever.process(content_input_path="mock_path")
 
     # Assert that methods are called as expected
-<<<<<<< HEAD
     mock_instance.parse_file_or_url.assert_called_once_with("mock_path")
     mock_instance.chunk_elements.assert_called_once()
-=======
-    mock_unstructured_instance.parse_file_or_url.assert_called_once_with(
-        "mock_path"
-    )
-    mock_unstructured_instance.chunk_elements.assert_called_once()
-    mock_vector_storage.add.assert_called_once()
->>>>>>> 443a633a
 
 
 # Test query
