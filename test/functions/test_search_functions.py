--- conflicted
+++ resolved
@@ -41,14 +41,9 @@
 
 
 def test_search_wiki_with_ambiguity():
-<<<<<<< HEAD
-    entity = "New York (state)"
-    expected_output = wikipedia.summary(entity, sentences=5,
-=======
     expected_output = wikipedia.summary("New York City", sentences=5,
->>>>>>> 8588a0ff
                                         auto_suggest=False)
-    assert search_wiki(entity) == expected_output
+    assert search_wiki("New York") == expected_output
 
 
 def test_google_api():
