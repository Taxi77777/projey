--- conflicted
+++ resolved
@@ -18,12 +18,8 @@
 import wikipedia
 
 from camel.functions.search_functions import (
-<<<<<<< HEAD
     choose_search_and_summarize,
-=======
     query_wolfram_alpha,
-    search_google_and_summarize,
->>>>>>> 8ef4324b
     search_wiki,
 )
 
