--- conflicted
+++ resolved
@@ -74,12 +74,7 @@
 
 def test_web_search():
     query = "What big things are happening in 2023?"
-<<<<<<< HEAD
     answer = choose_search_and_summarize(query)
-    assert answer is not None
-=======
-    answer = search_google_and_summarize(query)
-
     assert answer is not None
 
 
@@ -132,5 +127,4 @@
                        "lim_(x->-∞) (sin^2(x))/x = 0\n"
                        "lim_(x->∞) (sin^2(x))/x = 0\n\n"
                        "Plot:\nNone")
-    assert result == expected_output
->>>>>>> 8555eecd
+    assert result == expected_output