# =========== Copyright 2023 @ CAMEL-AI.org. All Rights Reserved. ===========
# Licensed under the Apache License, Version 2.0 (the “License”);
# you may not use this file except in compliance with the License.
# You may obtain a copy of the License at
#
#     http://www.apache.org/licenses/LICENSE-2.0
#
# Unless required by applicable law or agreed to in writing, software
# distributed under the License is distributed on an “AS IS” BASIS,
# WITHOUT WARRANTIES OR CONDITIONS OF ANY KIND, either express or implied.
# See the License for the specific language governing permissions and
# limitations under the License.
# =========== Copyright 2023 @ CAMEL-AI.org. All Rights Reserved. ===========
from colorama import Fore

from camel.agents.role_assignment_agent import RoleAssignmentAgent
from camel.societies import RolePlaying
from camel.typing import ModelType
from camel.utils import print_text_animated


def main(model_type=None) -> None:
    task_prompt = "Develop a trading bot for the stock market"

    role_assignment_agent = RoleAssignmentAgent(model=ModelType.GPT_3_5_TURBO)
    roles = role_assignment_agent.step(task_prompt, 2)

    if len(roles) == 2:
        ai_user_role = roles['ai_user']
        ai_assistant_role = roles['ai_assistant']
    else:
        ai_user_role = roles['role_name_1']
        ai_assistant_role = roles['role_name_2']

    role_play_session = RolePlaying(
<<<<<<< HEAD
        ai_assistant_role,
        ai_user_role,
        task_prompt=task_prompt,
        with_task_specify=True,
        model_type=ModelType.GPT_3_5_TURBO,
=======
        assistant_role_name="Python Programmer",
        assistant_agent_kwargs=dict(model=model_type),
        user_role_name="Stock Trader",
        user_agent_kwargs=dict(model=model_type),
        task_prompt=task_prompt,
        with_task_specify=True,
        task_specify_agent_kwargs=dict(model=model_type),
>>>>>>> 16209d2c
    )

    print(
        Fore.GREEN +
        f"AI Assistant sys message:\n{role_play_session.assistant_sys_msg}\n")
    print(Fore.BLUE +
          f"AI User sys message:\n{role_play_session.user_sys_msg}\n")

    print(Fore.YELLOW + f"Original task prompt:\n{task_prompt}\n")
    print(
        Fore.CYAN +
        f"Specified task prompt:\n{role_play_session.specified_task_prompt}\n")
    print(Fore.RED + f"Final task prompt:\n{role_play_session.task_prompt}\n")

    chat_turn_limit, n = 50, 0
    input_assistant_msg, _ = role_play_session.init_chat()
    while n < chat_turn_limit:
        n += 1
        assistant_response, user_response = role_play_session.step(
            input_assistant_msg)

        if assistant_response.terminated:
            print(Fore.GREEN +
                  ("AI Assistant terminated. Reason: "
                   f"{assistant_response.info['termination_reasons']}."))
            break
        if user_response.terminated:
            print(Fore.GREEN +
                  ("AI User terminated. "
                   f"Reason: {user_response.info['termination_reasons']}."))
            break

        print_text_animated(Fore.BLUE +
                            f"AI User:\n\n{user_response.msg.content}\n")
        print_text_animated(Fore.GREEN + "AI Assistant:\n\n"
                            f"{assistant_response.msg.content}\n")

        if "CAMEL_TASK_DONE" in user_response.msg.content:
            break

        input_assistant_msg = assistant_response.msg


if __name__ == "__main__":
    main()<|MERGE_RESOLUTION|>--- conflicted
+++ resolved
@@ -33,21 +33,13 @@
         ai_assistant_role = roles['role_name_2']
 
     role_play_session = RolePlaying(
-<<<<<<< HEAD
+
         ai_assistant_role,
         ai_user_role,
         task_prompt=task_prompt,
         with_task_specify=True,
         model_type=ModelType.GPT_3_5_TURBO,
-=======
-        assistant_role_name="Python Programmer",
-        assistant_agent_kwargs=dict(model=model_type),
-        user_role_name="Stock Trader",
-        user_agent_kwargs=dict(model=model_type),
-        task_prompt=task_prompt,
-        with_task_specify=True,
-        task_specify_agent_kwargs=dict(model=model_type),
->>>>>>> 16209d2c
+
     )
 
     print(
