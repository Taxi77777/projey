--- conflicted
+++ resolved
@@ -35,13 +35,8 @@
 
 def test_role_playing_with_function_example():
     with patch('time.sleep', return_value=None):
-<<<<<<< HEAD
         examples.function_call.role_playing_with_function.main(
             chat_turn_limit=2
-=======
-        examples.function_call.role_playing_with_functions.main(
-            ModelType.STUB, chat_turn_limit=2
->>>>>>> 6425aeae
         )
 
 
