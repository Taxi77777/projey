# =========== Copyright 2023 @ CAMEL-AI.org. All Rights Reserved. ===========
# Licensed under the Apache License, Version 2.0 (the “License”);
# you may not use this file except in compliance with the License.
# You may obtain a copy of the License at
#
#     http://www.apache.org/licenses/LICENSE-2.0
#
# Unless required by applicable law or agreed to in writing, software
# distributed under the License is distributed on an “AS IS” BASIS,
# WITHOUT WARRANTIES OR CONDITIONS OF ANY KIND, either express or implied.
# See the License for the specific language governing permissions and
# limitations under the License.
# =========== Copyright 2023 @ CAMEL-AI.org. All Rights Reserved. ===========
import argparse

from colorama import Fore

from camel.agents import ChatAgent
from camel.configs import ChatGPTConfig
from camel.messages import BaseMessage
from camel.models import ModelFactory
from camel.toolkits import GithubToolkit, OpenAIFunction
from camel.types import ModelPlatformType, ModelType
from camel.utils import print_text_animated


def write_weekly_pr_summary(repo_name, model=None):
    prompt = """
<<<<<<< HEAD
    You need to write a summary of the pull requests that were merged in the last week.
    You can use the provided github function retrieve_pull_requests to retrieve the list of pull requests that were merged in the last week.
    You have to pass the number of days as the first parameter to retrieve_pull_requests and state='closed' as the second parameter.
    The function will return a list of pull requests with the following properties: title, body, and diffs.
    Diffs is a list of dictionaries with the following properties: filename, diff.
    You will have to look closely at each diff to understand the changes that were made in each pull request.
    Output a twitter post that describes recent changes in the project and thanks the contributors.

    Here is an example of a summary for one pull request:
    📢 We've improved function calling in the 🐪 CAMEL-AI framework!
    This update enhances the handling of various docstring styles and supports enum types, ensuring more accurate and reliable function calls. 
=======
    You need to write a summary of the pull requests that were merged in the
    last week.
    You can use the provided github function retrieve_pull_requests to 
    retrieve the list of pull requests that were merged in the last week.
    The maximum amount of PRs to analyze is 3.
    You have to pass the number of days as the first parameter to
    retrieve_pull_requests and state='closed' as the second parameter.
    The function will return a list of pull requests with the following
    properties: title, body, and diffs.
    Diffs is a list of dictionaries with the following properties: filename,
    diff.
    You will have to look closely at each diff to understand the changes that
    were made in each pull request.
    Output a twitter post that describes recent changes in the project and
    thanks the contributors.

    Here is an example of a summary for one pull request:
    📢 We've improved function calling in the 🐪 CAMEL-AI framework!
    This update enhances the handling of various docstring styles and supports
    enum types, ensuring more accurate and reliable function calls. 
>>>>>>> a0ea1aac
    Thanks to our contributor Jiahui Zhang for making this possible.
    """
    print(Fore.YELLOW + f"Final prompt:\n{prompt}\n")

    toolkit = GithubToolkit(repo_name=repo_name)
    assistant_sys_msg = BaseMessage.make_assistant_message(
        role_name="Marketing Manager",
        content=f"""
<<<<<<< HEAD
        You are an experienced marketing manager responsible for posting weekly updates about the status 
        of an open source project {repo_name} on the project's blog.
        """,
    )
    assistant_model_config = FunctionCallingConfig.from_openai_function_list(
        function_list=toolkit.get_tools(),
        kwargs=dict(temperature=0.0),
    )
    agent = ChatAgent(
        assistant_sys_msg,
        model_type=model,
        model_config=assistant_model_config,
        function_list=toolkit.get_tools(),
=======
        You are an experienced marketing manager responsible for posting
        weekly updates about the status 
        of an open source project {repo_name} on the project's blog.
        """,
    )
    assistant_model_config_dict = ChatGPTConfig(
        tools=[OpenAIFunction(toolkit.retrieve_pull_requests)], temperature=0.0
    ).__dict__

    assistant_model = ModelFactory.create(
        model_platform=ModelPlatformType.OPENAI,
        model_type=ModelType.GPT_4O,
        model_config_dict=assistant_model_config_dict,
    )

    agent = ChatAgent(
        assistant_sys_msg,
        model=assistant_model,
        tools=[OpenAIFunction(toolkit.retrieve_pull_requests)],
>>>>>>> a0ea1aac
    )
    agent.reset()

    user_msg = BaseMessage.make_user_message(role_name="User", content=prompt)
    assistant_response = agent.step(user_msg)

    if len(assistant_response.msgs) > 0:
        print_text_animated(
            Fore.GREEN + f"Agent response:\n{assistant_response.msg.content}\n"
        )


def solve_issue(
    repo_name,
    issue_number,
    model=None,
) -> None:
    prompt = f"""
    You need to solve the issue with number: {issue_number}
    For this you will have to use the provided github function to retrieve
    that issue. You will get all the necessary parameters to later create a
    pull request.

    When you have the issue, please follow the instruction and make the 
    necessary changes to the source code provided. Once you have made the 
    changes, you will need to use another provided github function to create a 
    pull request that updates the file on the provided file path in the 
    repository {repo_name}.
    The new_content property of the function should be the corrected source 
    code.
    Return response of this function as the output of this task.
    """
    print(Fore.YELLOW + f"Final prompt:\n{prompt}\n")

    toolkit = GithubToolkit(repo_name=repo_name)
    assistant_sys_msg = BaseMessage.make_assistant_message(
        role_name="Software Engineer",
        content="""You are an experienced software engineer who 
        specializes on data structures and algorithms tasks.""",
    )
    assistant_model_config_dict = ChatGPTConfig(
        tools=toolkit.get_tools(),
        temperature=0.0,
    ).__dict__

    model = ModelFactory.create(
        model_platform=ModelPlatformType.OpenAI,
        model_type=ModelType.GPT_3_5_TURBO,
        model_config_dict=assistant_model_config_dict,
    )

    agent = ChatAgent(
        assistant_sys_msg,
        model=model,
        tools=toolkit.get_tools(),
    )
    agent.reset()

    user_msg = BaseMessage.make_user_message(role_name="User", content=prompt)
    assistant_response = agent.step(user_msg)

    if len(assistant_response.msgs) > 0:
        print_text_animated(
            Fore.GREEN + f"Agent response:\n{assistant_response.msg.content}\n"
        )


def main(model=None) -> None:
<<<<<<< HEAD
    repo_name = "camel-ai/camel"
=======
    parser = argparse.ArgumentParser(description='Enter repo name.')
    parser.add_argument('repo_name', type=str, help='Name of the repository')
    args = parser.parse_args()

    repo_name = args.repo_name
>>>>>>> a0ea1aac
    write_weekly_pr_summary(repo_name=repo_name, model=model)


if __name__ == "__main__":
    main()<|MERGE_RESOLUTION|>--- conflicted
+++ resolved
@@ -26,19 +26,6 @@
 
 def write_weekly_pr_summary(repo_name, model=None):
     prompt = """
-<<<<<<< HEAD
-    You need to write a summary of the pull requests that were merged in the last week.
-    You can use the provided github function retrieve_pull_requests to retrieve the list of pull requests that were merged in the last week.
-    You have to pass the number of days as the first parameter to retrieve_pull_requests and state='closed' as the second parameter.
-    The function will return a list of pull requests with the following properties: title, body, and diffs.
-    Diffs is a list of dictionaries with the following properties: filename, diff.
-    You will have to look closely at each diff to understand the changes that were made in each pull request.
-    Output a twitter post that describes recent changes in the project and thanks the contributors.
-
-    Here is an example of a summary for one pull request:
-    📢 We've improved function calling in the 🐪 CAMEL-AI framework!
-    This update enhances the handling of various docstring styles and supports enum types, ensuring more accurate and reliable function calls. 
-=======
     You need to write a summary of the pull requests that were merged in the
     last week.
     You can use the provided github function retrieve_pull_requests to 
@@ -59,7 +46,6 @@
     📢 We've improved function calling in the 🐪 CAMEL-AI framework!
     This update enhances the handling of various docstring styles and supports
     enum types, ensuring more accurate and reliable function calls. 
->>>>>>> a0ea1aac
     Thanks to our contributor Jiahui Zhang for making this possible.
     """
     print(Fore.YELLOW + f"Final prompt:\n{prompt}\n")
@@ -68,21 +54,6 @@
     assistant_sys_msg = BaseMessage.make_assistant_message(
         role_name="Marketing Manager",
         content=f"""
-<<<<<<< HEAD
-        You are an experienced marketing manager responsible for posting weekly updates about the status 
-        of an open source project {repo_name} on the project's blog.
-        """,
-    )
-    assistant_model_config = FunctionCallingConfig.from_openai_function_list(
-        function_list=toolkit.get_tools(),
-        kwargs=dict(temperature=0.0),
-    )
-    agent = ChatAgent(
-        assistant_sys_msg,
-        model_type=model,
-        model_config=assistant_model_config,
-        function_list=toolkit.get_tools(),
-=======
         You are an experienced marketing manager responsible for posting
         weekly updates about the status 
         of an open source project {repo_name} on the project's blog.
@@ -102,7 +73,6 @@
         assistant_sys_msg,
         model=assistant_model,
         tools=[OpenAIFunction(toolkit.retrieve_pull_requests)],
->>>>>>> a0ea1aac
     )
     agent.reset()
 
@@ -171,15 +141,11 @@
 
 
 def main(model=None) -> None:
-<<<<<<< HEAD
-    repo_name = "camel-ai/camel"
-=======
     parser = argparse.ArgumentParser(description='Enter repo name.')
     parser.add_argument('repo_name', type=str, help='Name of the repository')
     args = parser.parse_args()
 
     repo_name = args.repo_name
->>>>>>> a0ea1aac
     write_weekly_pr_summary(repo_name=repo_name, model=model)
 
 
