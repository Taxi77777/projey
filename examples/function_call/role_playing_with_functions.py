# =========== Copyright 2023 @ CAMEL-AI.org. All Rights Reserved. ===========
# Licensed under the Apache License, Version 2.0 (the “License”);
# you may not use this file except in compliance with the License.
# You may obtain a copy of the License at
#
#     http://www.apache.org/licenses/LICENSE-2.0
#
# Unless required by applicable law or agreed to in writing, software
# distributed under the License is distributed on an “AS IS” BASIS,
# WITHOUT WARRANTIES OR CONDITIONS OF ANY KIND, either express or implied.
# See the License for the specific language governing permissions and
# limitations under the License.
# =========== Copyright 2023 @ CAMEL-AI.org. All Rights Reserved. ===========

from typing import List

from colorama import Fore

from camel.agents.chat_agent import FunctionCallingRecord
from camel.configs import ChatGPTConfig
from camel.models import ModelFactory
from camel.societies import RolePlaying
from camel.toolkits import (
    MathToolkit,
    SearchToolkit,
)
from camel.types import ModelPlatformType, ModelType
from camel.utils import print_text_animated


def main(
    model_platform=ModelPlatformType.OPENAI,
    model_type=ModelType.GPT_4O_MINI,
    chat_turn_limit=10,
) -> None:
    task_prompt = (
        "Assume now is 2024 in the Gregorian calendar, "
        "estimate the current age of University of Oxford "
        "and then add 10 more years to this age, "
        "and get the current weather of the city where "
        "the University is located."
    )

    user_model_config = ChatGPTConfig(temperature=0.0)

    tools_list = [
        *MathToolkit().get_tools(),
        *SearchToolkit().get_tools(),
    ]
    assistant_model_config = ChatGPTConfig(
<<<<<<< HEAD
=======
        tools=tools_list,
>>>>>>> c718e0c4
        temperature=0.0,
    )

    role_play_session = RolePlaying(
        assistant_role_name="Searcher",
        user_role_name="Professor",
        assistant_agent_kwargs=dict(
            model=ModelFactory.create(
                model_platform=model_platform,
                model_type=model_type,
                model_config_dict=assistant_model_config.as_dict(),
            ),
            tools=tools_list,
        ),
        user_agent_kwargs=dict(
            model=ModelFactory.create(
                model_platform=model_platform,
                model_type=model_type,
                model_config_dict=user_model_config.as_dict(),
            ),
        ),
        task_prompt=task_prompt,
        with_task_specify=False,
    )

    print(
        Fore.GREEN
        + f"AI Assistant sys message:\n{role_play_session.assistant_sys_msg}\n"
    )
    print(
        Fore.BLUE + f"AI User sys message:\n{role_play_session.user_sys_msg}\n"
    )

    print(Fore.YELLOW + f"Original task prompt:\n{task_prompt}\n")
    print(
        Fore.CYAN
        + "Specified task prompt:"
        + f"\n{role_play_session.specified_task_prompt}\n"
    )
    print(Fore.RED + f"Final task prompt:\n{role_play_session.task_prompt}\n")

    n = 0
    input_msg = role_play_session.init_chat()
    while n < chat_turn_limit:
        n += 1
        assistant_response, user_response = role_play_session.step(input_msg)

        if assistant_response.terminated:
            print(
                Fore.GREEN
                + (
                    "AI Assistant terminated. Reason: "
                    f"{assistant_response.info['termination_reasons']}."
                )
            )
            break
        if user_response.terminated:
            print(
                Fore.GREEN
                + (
                    "AI User terminated. "
                    f"Reason: {user_response.info['termination_reasons']}."
                )
            )
            break

        # Print output from the user
        print_text_animated(
            Fore.BLUE + f"AI User:\n\n{user_response.msg.content}\n"
        )

        # Print output from the assistant, including any function
        # execution information
        print_text_animated(Fore.GREEN + "AI Assistant:")
        tool_calls: List[FunctionCallingRecord] = [
            FunctionCallingRecord(**call.as_dict())
            for call in assistant_response.info['tool_calls']
        ]
        for func_record in tool_calls:
            print_text_animated(f"{func_record}")
        print_text_animated(f"{assistant_response.msg.content}\n")

        if "CAMEL_TASK_DONE" in user_response.msg.content:
            break

        input_msg = assistant_response.msg


if __name__ == "__main__":
    main()<|MERGE_RESOLUTION|>--- conflicted
+++ resolved
@@ -48,10 +48,6 @@
         *SearchToolkit().get_tools(),
     ]
     assistant_model_config = ChatGPTConfig(
-<<<<<<< HEAD
-=======
-        tools=tools_list,
->>>>>>> c718e0c4
         temperature=0.0,
     )
 
