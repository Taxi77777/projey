--- conflicted
+++ resolved
@@ -17,61 +17,34 @@
 from camel.messages.base import BaseMessage
 from camel.models import ModelFactory
 from camel.tasks.task import Task
-<<<<<<< HEAD
-from camel.toolkits import GoogleMapsToolkit, SearchToolkit, WeatherToolkit
-=======
 from camel.toolkits import (
     WEATHER_FUNCS,
     GoogleMapsToolkit,
     OpenAIFunction,
     SearchToolkit,
 )
->>>>>>> e01356a7
 from camel.types import ModelPlatformType, ModelType
 from camel.workforce import Workforce
 
 
 def main():
-<<<<<<< HEAD
-    # set the tools for the tool_agent
-    tools_list = [
-        *SearchToolkit.get_tools(),
-        *WeatherToolkit.get_tools(),
-        *GoogleMapsToolkit.get_tools(),
-    ]
-    # configure the model of tool_agent
-    model_config_dict = ChatGPTConfig(
-        tools=tools_list,
-        temperature=0.0,
-    ).as_dict()
-=======
     search_toolkit = SearchToolkit()
     search_tools = [
         OpenAIFunction(search_toolkit.search_google),
         OpenAIFunction(search_toolkit.search_duckduckgo),
     ]
->>>>>>> e01356a7
 
     # Set up web searching agent
     search_agent_model = ModelFactory.create(
         model_platform=ModelPlatformType.OPENAI,
-<<<<<<< HEAD
-        model_type=ModelType.GPT_4O_MINI,
-        model_config_dict=model_config_dict,
-=======
         model_type=ModelType.GPT_4O,
         model_config_dict=ChatGPTConfig().as_dict(),
->>>>>>> e01356a7
     )
     search_agent = ChatAgent(
         system_message=BaseMessage.make_assistant_message(
             role_name="Web searching agent",
             content="You can search online for information",
         ),
-<<<<<<< HEAD
-        model=model,
-        tools=tools_list,
-=======
         model=search_agent_model,
         tools=[*search_tools, *WEATHER_FUNCS],
     )
@@ -81,7 +54,6 @@
         model_platform=ModelPlatformType.OPENAI,
         model_type=ModelType.GPT_4O,
         model_config_dict=ChatGPTConfig().as_dict(),
->>>>>>> e01356a7
     )
 
     tour_guide_agent = ChatAgent(
