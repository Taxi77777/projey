--- conflicted
+++ resolved
@@ -2,11 +2,7 @@
 import multiprocessing
 import os
 
-<<<<<<< HEAD
-from camel.agent import CodeChatAgent, TaskSpecifyAgent
-=======
 from camel.agent import ChatAgent, TaskSpecifyAgent
->>>>>>> de42ea1b
 from camel.configs import ChatGPTConfig
 from camel.generator import SystemMessageGenerator
 from camel.message import (
@@ -63,23 +59,6 @@
     print(f"Original Task: {original_task_prompt}")
     print(f"Specified Task: {specified_task_prompt}")
 
-<<<<<<< HEAD
-    # task_planner_agent = TaskPlannerAgent(
-    #     ModeType.GPT_3_5_TURBO, model_config=ChatGPTConfig(temperature=1.4))
-    # planned_task_prompt = task_planner_agent.plan_task(specified_task_prompt)
-    # print(f"Planned task prompt:\n{planned_task_prompt}\n")
-
-    sys_msg_generator = CodeSystemMessageGenerator(with_task=True)
-    assistant_sys_msg, user_sys_msg = sys_msg_generator.from_roles(
-        roles=[(RoleType.ASSISTANT),
-               (RoleType.USER)], language_name=language_name,
-        domain_name=domain_name, task_prompt=specified_task_prompt)
-
-    assistant_agent = CodeChatAgent(assistant_sys_msg, ModeType.GPT_3_5_TURBO,
-                                    message_window_size=max_num_messages)
-    user_agent = CodeChatAgent(user_sys_msg, ModeType.GPT_3_5_TURBO,
-                               message_window_size=max_num_messages)
-=======
     sys_msg_generator = SystemMessageGenerator(task_type=TaskType.CODE)
     sys_msg_meta_dicts = [{
         "<LANGUAGE>": language_name,
@@ -97,7 +76,6 @@
     assistant_agent = ChatAgent(assistant_sys_msg,
                                 message_window_size=max_num_messages)
     user_agent = ChatAgent(user_sys_msg, message_window_size=max_num_messages)
->>>>>>> de42ea1b
 
     assistant_msg, _ = init_chat(assistant_agent, user_agent, user_sys_msg,
                                  assistant_sys_msg)
