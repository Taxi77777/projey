# =========== Copyright 2023 @ CAMEL-AI.org. All Rights Reserved. ===========
# Licensed under the Apache License, Version 2.0 (the “License”);
# you may not use this file except in compliance with the License.
# You may obtain a copy of the License at
#
#     http://www.apache.org/licenses/LICENSE-2.0
#
# Unless required by applicable law or agreed to in writing, software
# distributed under the License is distributed on an “AS IS” BASIS,
# WITHOUT WARRANTIES OR CONDITIONS OF ANY KIND, either express or implied.
# See the License for the specific language governing permissions and
# limitations under the License.
# =========== Copyright 2023 @ CAMEL-AI.org. All Rights Reserved. ===========

from typing import List

import agentops
from colorama import Fore

from camel.agents.chat_agent import FunctionCallingRecord
from camel.configs import ChatGPTConfig
from camel.models import ModelFactory
from camel.societies import RolePlaying
from camel.types import ModelPlatformType, ModelType
from camel.utils import print_text_animated

# Initialize agentops
agentops.init(tags=["CAMEL X AgentOps"])

# Import toolkits after init of agentops so that the tool useage would be
# tracked
from camel.toolkits import (  # noqa: E402
    MathToolkit,
    SearchToolkit,
)

# Set up role playing session
model_platform = ModelPlatformType.OPENAI
model_type = ModelType.GPT_4O_MINI
chat_turn_limit = 10
task_prompt = (
    "Assume now is 2024 in the Gregorian calendar, "
    "estimate the current age of University of Oxford "
    "and then add 10 more years to this age, "
    "and get the current weather of the city where "
    "the University is located."
)

user_model_config = ChatGPTConfig(temperature=0.0)

tools_list = [
    *MathToolkit().get_tools(),
    *SearchToolkit().get_tools(),
]
assistant_model_config = ChatGPTConfig(
<<<<<<< HEAD
=======
    tools=tools_list,
>>>>>>> c718e0c4
    temperature=0.0,
)

role_play_session = RolePlaying(
    assistant_role_name="Searcher",
    user_role_name="Professor",
    assistant_agent_kwargs=dict(
        model=ModelFactory.create(
            model_platform=model_platform,
            model_type=model_type,
            model_config_dict=assistant_model_config.as_dict(),
        ),
        tools=tools_list,
    ),
    user_agent_kwargs=dict(
        model=ModelFactory.create(
            model_platform=model_platform,
            model_type=model_type,
            model_config_dict=user_model_config.as_dict(),
        ),
    ),
    task_prompt=task_prompt,
    with_task_specify=False,
)

print(
    Fore.GREEN
    + f"AI Assistant sys message:\n{role_play_session.assistant_sys_msg}\n"
)
print(Fore.BLUE + f"AI User sys message:\n{role_play_session.user_sys_msg}\n")

print(Fore.YELLOW + f"Original task prompt:\n{task_prompt}\n")
print(
    Fore.CYAN
    + "Specified task prompt:"
    + f"\n{role_play_session.specified_task_prompt}\n"
)
print(Fore.RED + f"Final task prompt:\n{role_play_session.task_prompt}\n")

n = 0
input_msg = role_play_session.init_chat()
while n < chat_turn_limit:
    n += 1
    assistant_response, user_response = role_play_session.step(input_msg)

    if assistant_response.terminated:
        print(
            Fore.GREEN
            + (
                "AI Assistant terminated. Reason: "
                f"{assistant_response.info['termination_reasons']}."
            )
        )
        break
    if user_response.terminated:
        print(
            Fore.GREEN
            + (
                "AI User terminated. "
                f"Reason: {user_response.info['termination_reasons']}."
            )
        )
        break

    # Print output from the user
    print_text_animated(
        Fore.BLUE + f"AI User:\n\n{user_response.msg.content}\n"
    )

    # Print output from the assistant, including any function
    # execution information
    print_text_animated(Fore.GREEN + "AI Assistant:")
    tool_calls: List[FunctionCallingRecord] = [
        FunctionCallingRecord(**call.as_dict())
        for call in assistant_response.info['tool_calls']
    ]
    for func_record in tool_calls:
        print_text_animated(f"{func_record}")
    print_text_animated(f"{assistant_response.msg.content}\n")

    if "CAMEL_TASK_DONE" in user_response.msg.content:
        break

    input_msg = assistant_response.msg

# End agentops session
agentops.end_session("Success")<|MERGE_RESOLUTION|>--- conflicted
+++ resolved
@@ -53,10 +53,6 @@
     *SearchToolkit().get_tools(),
 ]
 assistant_model_config = ChatGPTConfig(
-<<<<<<< HEAD
-=======
-    tools=tools_list,
->>>>>>> c718e0c4
     temperature=0.0,
 )
 
