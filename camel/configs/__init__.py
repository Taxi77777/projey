# ========= Copyright 2023-2024 @ CAMEL-AI.org. All Rights Reserved. =========
# Licensed under the Apache License, Version 2.0 (the "License");
# you may not use this file except in compliance with the License.
# You may obtain a copy of the License at
#
#     http://www.apache.org/licenses/LICENSE-2.0
#
# Unless required by applicable law or agreed to in writing, software
# distributed under the License is distributed on an "AS IS" BASIS,
# WITHOUT WARRANTIES OR CONDITIONS OF ANY KIND, either express or implied.
# See the License for the specific language governing permissions and
# limitations under the License.
# ========= Copyright 2023-2024 @ CAMEL-AI.org. All Rights Reserved. =========
from .anthropic_config import ANTHROPIC_API_PARAMS, AnthropicConfig
from .base_config import BaseConfig
from .cohere_config import COHERE_API_PARAMS, CohereConfig
from .deepseek_config import DEEPSEEK_API_PARAMS, DeepSeekConfig
from .gemini_config import Gemini_API_PARAMS, GeminiConfig
from .groq_config import GROQ_API_PARAMS, GroqConfig
from .internlm_config import INTERNLM_API_PARAMS, InternLMConfig
from .litellm_config import LITELLM_API_PARAMS, LiteLLMConfig
from .mistral_config import MISTRAL_API_PARAMS, MistralConfig
from .moonshot_config import MOONSHOT_API_PARAMS, MoonshotConfig
from .nvidia_config import NVIDIA_API_PARAMS, NvidiaConfig
from .ollama_config import OLLAMA_API_PARAMS, OllamaConfig
from .openai_config import OPENAI_API_PARAMS, ChatGPTConfig
from .qwen_config import QWEN_API_PARAMS, QwenConfig
from .reka_config import REKA_API_PARAMS, RekaConfig
from .samba_config import (
    SAMBA_CLOUD_API_PARAMS,
    SAMBA_VERSE_API_PARAMS,
    SambaCloudAPIConfig,
    SambaVerseAPIConfig,
)
from .sglang_config import SGLANG_API_PARAMS, SGLangConfig
from .siliconflow_config import SILICONFLOW_API_PARAMS, SiliconFlowConfig
from .togetherai_config import TOGETHERAI_API_PARAMS, TogetherAIConfig
from .vllm_config import VLLM_API_PARAMS, VLLMConfig
from .yi_config import YI_API_PARAMS, YiConfig
from .zhipuai_config import ZHIPUAI_API_PARAMS, ZhipuAIConfig

__all__ = [
    'BaseConfig',
    'ChatGPTConfig',
    'OPENAI_API_PARAMS',
    'AnthropicConfig',
    'ANTHROPIC_API_PARAMS',
    'GROQ_API_PARAMS',
    'GroqConfig',
    'LiteLLMConfig',
    'LITELLM_API_PARAMS',
    'NvidiaConfig',
    'NVIDIA_API_PARAMS',
    'OllamaConfig',
    'OLLAMA_API_PARAMS',
    'ZhipuAIConfig',
    'ZHIPUAI_API_PARAMS',
    'GeminiConfig',
    'Gemini_API_PARAMS',
    'VLLMConfig',
    'VLLM_API_PARAMS',
    'SGLangConfig',
    'SGLANG_API_PARAMS',
    'MistralConfig',
    'MISTRAL_API_PARAMS',
    'RekaConfig',
    'REKA_API_PARAMS',
    'SambaVerseAPIConfig',
    'SAMBA_VERSE_API_PARAMS',
    'SambaCloudAPIConfig',
    'SAMBA_CLOUD_API_PARAMS',
    'TogetherAIConfig',
    'TOGETHERAI_API_PARAMS',
    'CohereConfig',
    'COHERE_API_PARAMS',
    'YiConfig',
    'YI_API_PARAMS',
    'QwenConfig',
    'QWEN_API_PARAMS',
    'DeepSeekConfig',
    'DEEPSEEK_API_PARAMS',
    'InternLMConfig',
    'INTERNLM_API_PARAMS',
<<<<<<< HEAD
    'SiliconFlowConfig',
    'SILICONFLOW_API_PARAMS',
=======
    'MoonshotConfig',
    "MOONSHOT_API_PARAMS",
>>>>>>> 28bc3144
]<|MERGE_RESOLUTION|>--- conflicted
+++ resolved
@@ -81,11 +81,8 @@
     'DEEPSEEK_API_PARAMS',
     'InternLMConfig',
     'INTERNLM_API_PARAMS',
-<<<<<<< HEAD
+    'MoonshotConfig',
+    "MOONSHOT_API_PARAMS",
     'SiliconFlowConfig',
     'SILICONFLOW_API_PARAMS',
-=======
-    'MoonshotConfig',
-    "MOONSHOT_API_PARAMS",
->>>>>>> 28bc3144
 ]