# =========== Copyright 2023 @ CAMEL-AI.org. All Rights Reserved. ===========
# Licensed under the Apache License, Version 2.0 (the “License”);
# you may not use this file except in compliance with the License.
# You may obtain a copy of the License at
#
#     http://www.apache.org/licenses/LICENSE-2.0
#
# Unless required by applicable law or agreed to in writing, software
# distributed under the License is distributed on an “AS IS” BASIS,
# WITHOUT WARRANTIES OR CONDITIONS OF ANY KIND, either express or implied.
# See the License for the specific language governing permissions and
# limitations under the License.
# =========== Copyright 2023 @ CAMEL-AI.org. All Rights Reserved. ===========
from typing import Any, Dict

from camel.prompts.ai_society import (
    AISocietyPromptTemplateDict,
    TextPromptDict,
)
from camel.prompts.code import CodePromptTemplateDict
from camel.prompts.descripte_video_prompt import (
    DescriptionVideoPromptTemplateDict,
)
from camel.prompts.evaluation import (
    EvaluationPromptTemplateDict,
)
from camel.prompts.misalignment import MisalignmentPromptTemplateDict
from camel.prompts.object_recognition import (
    ObjectRecognitionPromptTemplateDict,
)
from camel.prompts.role_description_prompt_template import (
    RoleDescriptionPromptTemplateDict,
)
from camel.prompts.solution_extraction import (
    SolutionExtractionPromptTemplateDict,
)
from camel.prompts.text_embedding import TextEmbeddingPromptTemplateDict
from camel.prompts.translation import TranslationPromptTemplateDict
from camel.types import TaskType


class TaskPromptTemplateDict(Dict[Any, TextPromptDict]):
    r"""A dictionary (:obj:`Dict[Any, TextPromptDict]`) of task prompt
    templates keyed by task type. This dictionary is used to map from
    a task type to its corresponding prompt template dictionary.

    Args:
        *args: Positional arguments passed to the :obj:`dict` constructor.
        **kwargs: Keyword arguments passed to the :obj:`dict` constructor.
    """

    def __init__(self, *args: Any, **kwargs: Any) -> None:
        super().__init__(*args, **kwargs)
        self.update(
            {
                TaskType.AI_SOCIETY: AISocietyPromptTemplateDict(),
                TaskType.CODE: CodePromptTemplateDict(),
                TaskType.MISALIGNMENT: MisalignmentPromptTemplateDict(),
                TaskType.TRANSLATION: TranslationPromptTemplateDict(),
                TaskType.EVALUATION: EvaluationPromptTemplateDict(),
                TaskType.SOLUTION_EXTRACTION: SolutionExtractionPromptTemplateDict(),  # noqa: E501
                TaskType.ROLE_DESCRIPTION: RoleDescriptionPromptTemplateDict(),
                TaskType.OBJECT_RECOGNITION: ObjectRecognitionPromptTemplateDict(),  # noqa: E501
<<<<<<< HEAD
                TaskType.DESCRIPTE_VIDEO: DescriptionVideoPromptTemplateDict(),
                TaskType.TEXT_EMBEDDING: TextEmbeddingPromptTemplateDict(),
=======
                TaskType.VIDEO_DESCRIPTION: DescriptionVideoPromptTemplateDict(),  # noqa: E501
>>>>>>> 6df0552a
            }
        )<|MERGE_RESOLUTION|>--- conflicted
+++ resolved
@@ -61,11 +61,7 @@
                 TaskType.SOLUTION_EXTRACTION: SolutionExtractionPromptTemplateDict(),  # noqa: E501
                 TaskType.ROLE_DESCRIPTION: RoleDescriptionPromptTemplateDict(),
                 TaskType.OBJECT_RECOGNITION: ObjectRecognitionPromptTemplateDict(),  # noqa: E501
-<<<<<<< HEAD
-                TaskType.DESCRIPTE_VIDEO: DescriptionVideoPromptTemplateDict(),
                 TaskType.TEXT_EMBEDDING: TextEmbeddingPromptTemplateDict(),
-=======
                 TaskType.VIDEO_DESCRIPTION: DescriptionVideoPromptTemplateDict(),  # noqa: E501
->>>>>>> 6df0552a
             }
         )