--- conflicted
+++ resolved
@@ -68,12 +68,8 @@
                 TaskType.ROLE_DESCRIPTION: RoleDescriptionPromptTemplateDict(),
                 TaskType.OBJECT_RECOGNITION: ObjectRecognitionPromptTemplateDict(),  # noqa: E501
                 TaskType.GENERATE_TEXT_EMBEDDING_DATA: GenerateTextEmbeddingDataPromptTemplateDict(),  # noqa: E501
-<<<<<<< HEAD
-                TaskType.VIDEO_DESCRIPTION: DescriptionVideoPromptTemplateDict(),  # noqa: E501
                 TaskType.IMAGE_CRAFT: ImageCraftPromptTemplateDict(),
                 TaskType.MULTI_CONDITION_IMAGE_CRAFT: MultiConditionImageCraftPromptTemplateDict(),  # noqa: E501
-=======
                 TaskType.VIDEO_DESCRIPTION: VideoDescriptionPromptTemplateDict(),  # noqa: E501
->>>>>>> e82a63fb
             }
         )