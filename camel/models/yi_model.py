--- conflicted
+++ resolved
@@ -82,12 +82,7 @@
             base_url=self._url,
         )
 
-<<<<<<< HEAD
-    @api_keys_required("YI_API_KEY")
     def _run(
-=======
-    def run(
->>>>>>> 4b397488
         self,
         messages: List[OpenAIMessage],
         response_format: Optional[Type[BaseModel]] = None,
