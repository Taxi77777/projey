# =========== Copyright 2023 @ CAMEL-AI.org. All Rights Reserved. ===========
# Licensed under the Apache License, Version 2.0 (the “License”);
# you may not use this file except in compliance with the License.
# You may obtain a copy of the License at
#
#     http://www.apache.org/licenses/LICENSE-2.0
#
# Unless required by applicable law or agreed to in writing, software
# distributed under the License is distributed on an “AS IS” BASIS,
# WITHOUT WARRANTIES OR CONDITIONS OF ANY KIND, either express or implied.
# See the License for the specific language governing permissions and
# limitations under the License.
# =========== Copyright 2023 @ CAMEL-AI.org. All Rights Reserved. ===========
from typing import Any, Dict, Optional, Union

from camel.models.anthropic_model import AnthropicModel
from camel.models.base_model import BaseModelBackend
<<<<<<< HEAD
from camel.models.groq_model import GroqModel
=======
from camel.models.litellm_model import LiteLLMModel
from camel.models.ollama_model import OllamaModel
>>>>>>> fedfa0a7
from camel.models.open_source_model import OpenSourceModel
from camel.models.openai_model import OpenAIModel
from camel.models.stub_model import StubModel
from camel.models.zhipuai_model import ZhipuAIModel
from camel.types import ModelPlatformType, ModelType


class ModelFactory:
    r"""Factory of backend models.

    Raises:
        ValueError: in case the provided model type is unknown.
    """

    @staticmethod
    def create(
        model_platform: ModelPlatformType,
        model_type: Union[ModelType, str],
        model_config_dict: Dict,
        api_key: Optional[str] = None,
        url: Optional[str] = None,
    ) -> BaseModelBackend:
        r"""Creates an instance of `BaseModelBackend` of the specified type.

        Args:
            model_platform (ModelPlatformType): Platform from which the model
                originates.
            model_type (Union[ModelType, str]): Model for which a backend is
                created can be a `str` for open source platforms.
            model_config_dict (Dict): A dictionary that will be fed into
                the backend constructor.
            api_key (Optional[str]): The API key for authenticating with the
                model service.
            url (Optional[str]): The url to the model service.

        Raises:
            ValueError: If there is not backend for the model.

        Returns:
            BaseModelBackend: The initialized backend.
        """
        model_class: Any
<<<<<<< HEAD
        if model_type.is_openai:
            model_class = OpenAIModel
        elif model_type == ModelType.STUB:
            model_class = StubModel
        elif model_type.is_open_source:
            model_class = OpenSourceModel
        elif model_type.is_anthropic:
            model_class = AnthropicModel
        elif model_type.is_groq:
            model_class = GroqModel
=======

        if isinstance(model_type, ModelType):
            if model_platform.is_open_source and model_type.is_open_source:
                model_class = OpenSourceModel
                return model_class(model_type, model_config_dict, url)
            if model_platform.is_openai and model_type.is_openai:
                model_class = OpenAIModel
            elif model_platform.is_anthropic and model_type.is_anthropic:
                model_class = AnthropicModel
            elif model_platform.is_zhipuai and model_type.is_zhipuai:
                model_class = ZhipuAIModel
            elif model_type == ModelType.STUB:
                model_class = StubModel
            else:
                raise ValueError(
                    f"Unknown pair of model platform `{model_platform}` "
                    f"and model type `{model_type}`."
                )
        elif isinstance(model_type, str):
            if model_platform.is_ollama:
                model_class = OllamaModel
            elif model_platform.is_litellm:
                model_class = LiteLLMModel
            else:
                raise ValueError(
                    f"Unknown pair of model platform `{model_platform}` "
                    f"and model type `{model_type}`."
                )
>>>>>>> fedfa0a7
        else:
            raise ValueError(f"Invalid model type `{model_type}` provided.")

        return model_class(model_type, model_config_dict, api_key, url)<|MERGE_RESOLUTION|>--- conflicted
+++ resolved
@@ -15,12 +15,9 @@
 
 from camel.models.anthropic_model import AnthropicModel
 from camel.models.base_model import BaseModelBackend
-<<<<<<< HEAD
 from camel.models.groq_model import GroqModel
-=======
 from camel.models.litellm_model import LiteLLMModel
 from camel.models.ollama_model import OllamaModel
->>>>>>> fedfa0a7
 from camel.models.open_source_model import OpenSourceModel
 from camel.models.openai_model import OpenAIModel
 from camel.models.stub_model import StubModel
@@ -63,18 +60,6 @@
             BaseModelBackend: The initialized backend.
         """
         model_class: Any
-<<<<<<< HEAD
-        if model_type.is_openai:
-            model_class = OpenAIModel
-        elif model_type == ModelType.STUB:
-            model_class = StubModel
-        elif model_type.is_open_source:
-            model_class = OpenSourceModel
-        elif model_type.is_anthropic:
-            model_class = AnthropicModel
-        elif model_type.is_groq:
-            model_class = GroqModel
-=======
 
         if isinstance(model_type, ModelType):
             if model_platform.is_open_source and model_type.is_open_source:
@@ -84,6 +69,8 @@
                 model_class = OpenAIModel
             elif model_platform.is_anthropic and model_type.is_anthropic:
                 model_class = AnthropicModel
+            elif model_type.is_groq:
+                model_class = GroqModel
             elif model_platform.is_zhipuai and model_type.is_zhipuai:
                 model_class = ZhipuAIModel
             elif model_type == ModelType.STUB:
@@ -103,7 +90,6 @@
                     f"Unknown pair of model platform `{model_platform}` "
                     f"and model type `{model_type}`."
                 )
->>>>>>> fedfa0a7
         else:
             raise ValueError(f"Invalid model type `{model_type}` provided.")
 
