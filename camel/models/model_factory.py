--- conflicted
+++ resolved
@@ -90,16 +90,10 @@
         elif isinstance(model_type, str):
             if model_platform.is_ollama:
                 model_class = OllamaModel
-<<<<<<< HEAD
-                return model_class(
-                    model_type, model_config_dict, token_counter, url
-                )
-=======
                 return model_class(model_type, model_config_dict, url)
             elif model_platform.is_vllm:
                 model_class = VLLMModel
                 return model_class(model_type, model_config_dict, url, api_key)
->>>>>>> 4480cae6
             elif model_platform.is_litellm:
                 model_class = LiteLLMModel
                 if token_counter:
