--- conflicted
+++ resolved
@@ -27,9 +27,6 @@
     'StubModel',
     'OpenSourceModel',
     'ModelFactory',
-<<<<<<< HEAD
     'LiteLLMModel',
-=======
     'OpenAIAudioModels',
->>>>>>> 6425aeae
 ]