--- conflicted
+++ resolved
@@ -16,21 +16,19 @@
 from .apibench import APIBenchBenchmark
 from .base import BaseBenchmark
 from .gaia import DefaultGAIARetriever, GAIABenchmark
-<<<<<<< HEAD
+from .nexus import NexusBenchmark
 from .ragbench import RAGBenchBenchmark
-=======
-from .nexus import NexusBenchmark
->>>>>>> 67528406
 
 __all__ = [
+    
     "BaseBenchmark",
+   
     "GAIABenchmark",
+   
     "DefaultGAIARetriever",
-<<<<<<< HEAD
-    "RAGBenchBenchmark"
-=======
     "NexusBenchmark",
     "APIBenchBenchmark",
     "APIBankBenchmark",
->>>>>>> 67528406
+,
+    "RAGBenchBenchmark"
 ]