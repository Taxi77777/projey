--- conflicted
+++ resolved
@@ -17,10 +17,7 @@
     AI_SOCIETY = "ai_society"
     CODE = "code"
     MISALIGNMENT = "misalignment"
-<<<<<<< HEAD
-=======
     DEFAULT = "default"
->>>>>>> de42ea1b
 
 
 __all__ = ['RoleType', 'ModeType', 'TaskType']