# =========== Copyright 2023 @ CAMEL-AI.org. All Rights Reserved. ===========
# Licensed under the Apache License, Version 2.0 (the “License”);
# you may not use this file except in compliance with the License.
# You may obtain a copy of the License at
#
#     http://www.apache.org/licenses/LICENSE-2.0
#
# Unless required by applicable law or agreed to in writing, software
# distributed under the License is distributed on an “AS IS” BASIS,
# WITHOUT WARRANTIES OR CONDITIONS OF ANY KIND, either express or implied.
# See the License for the specific language governing permissions and
# limitations under the License.
# =========== Copyright 2023 @ CAMEL-AI.org. All Rights Reserved. ===========
from typing import Dict, List, Optional, Sequence, Tuple, Union

from camel.agents import (
    ChatAgent,
    CriticAgent,
    TaskPlannerAgent,
    TaskSpecifyAgent,
)
from camel.agents.chat_agent import ChatAgentResponse
from camel.configs import FuncConfig
from camel.functions import OpenAIFunction
from camel.generators import SystemMessageGenerator
from camel.human import Human
from camel.messages import BaseMessage
from camel.prompts import TextPrompt
from camel.typing import RoleType, TaskType


class RolePlaying:
    r"""Role playing between two agents.

    Args:
        assistant_role_name (str): The name of the role played by the
            assistant.
        user_role_name (str): The name of the role played by the user.
        critic_role_name (str): The name of the role played by the critic.
            Role name with :obj:`"human"` will set critic as a :obj:`Human`
            agent, else will create a :obj:`CriticAgent`.
            (default: :obj:`"critic"`)
        task_prompt (str, optional): A prompt for the task to be performed.
            (default: :obj:`""`)
        with_task_specify (bool, optional): Whether to use a task specify
            agent. (default: :obj:`True`)
        with_task_planner (bool, optional): Whether to use a task planner
            agent. (default: :obj:`False`)
        with_critic_in_the_loop (bool, optional): Whether to include a critic
            in the loop. (default: :obj:`False`)
        critic_criteria (str, optional): Critic criteria for the critic agent.
            If not specified, set the criteria to improve task performance.
        task_type (TaskType, optional): The type of task to perform.
            (default: :obj:`TaskType.AI_SOCIETY`)
        assistant_agent_kwargs (Dict, optional): Additional arguments to pass
            to the assistant agent. (default: :obj:`None`)
        user_agent_kwargs (Dict, optional): Additional arguments to pass to
            the user agent. (default: :obj:`None`)
        task_specify_agent_kwargs (Dict, optional): Additional arguments to
            pass to the task specify agent. (default: :obj:`None`)
        task_planner_agent_kwargs (Dict, optional): Additional arguments to
            pass to the task planner agent. (default: :obj:`None`)
        critic_kwargs (Dict, optional): Additional arguments to pass to the
            critic. (default: :obj:`None`)
        sys_msg_generator_kwargs (Dict, optional): Additional arguments to
            pass to the system message generator. (default: :obj:`None`)
        extend_sys_msg_meta_dicts (List[Dict], optional): A list of dicts to
            extend the system message meta dicts with. (default: :obj:`None`)
        extend_task_specify_meta_dict (Dict, optional): A dict to extend the
            task specify meta dict with. (default: :obj:`None`)
        output_language (str, optional): The language to be output by the
            agents. (default: :obj:`None`)
        assistant_functions (Optional[List[OpenAIFunction]]): the function
            collection objects to be loaded. If :obj:`None`, function calling
            is disabled. (default: :obj:`None`)
    """

    def __init__(
        self,
        assistant_role_name: str,
        user_role_name: str,
        critic_role_name: str = "critic",
        task_prompt: str = "",
        with_task_specify: bool = True,
        with_task_planner: bool = False,
        with_critic_in_the_loop: bool = False,
        critic_criteria: Optional[str] = None,
        task_type: TaskType = TaskType.AI_SOCIETY,
        assistant_agent_kwargs: Optional[Dict] = None,
        user_agent_kwargs: Optional[Dict] = None,
        task_specify_agent_kwargs: Optional[Dict] = None,
        task_planner_agent_kwargs: Optional[Dict] = None,
        critic_kwargs: Optional[Dict] = None,
        sys_msg_generator_kwargs: Optional[Dict] = None,
        extend_sys_msg_meta_dicts: Optional[List[Dict]] = None,
        extend_task_specify_meta_dict: Optional[Dict] = None,
        output_language: Optional[str] = None,
        assistant_functions: Optional[List[OpenAIFunction]] = None,
    ) -> None:
        self.with_task_specify = with_task_specify
        self.with_task_planner = with_task_planner
        self.with_critic_in_the_loop = with_critic_in_the_loop
        self.task_type = task_type
        self.task_prompt = task_prompt

        self.assistant_functions = assistant_functions

        self.specified_task_prompt: Optional[TextPrompt] = None
        self.init_specified_task_prompt(assistant_role_name, user_role_name,
                                        task_specify_agent_kwargs,
                                        extend_task_specify_meta_dict,
                                        output_language)

        self.planned_task_prompt: Optional[TextPrompt] = None
        self.init_planned_task_prompt(task_planner_agent_kwargs,
                                      output_language)

        sys_msg_generator = SystemMessageGenerator(
            task_type=self.task_type, **(sys_msg_generator_kwargs or {}))
        (init_assistant_sys_msg, init_user_sys_msg,
         sys_msg_meta_dicts) = self.get_sys_message_info(
             assistant_role_name, user_role_name, sys_msg_generator,
             extend_sys_msg_meta_dicts)

        self.assistant_agent: ChatAgent
        self.user_agent: ChatAgent
        self.assistant_sys_msg: BaseMessage
        self.user_sys_msg: BaseMessage
        self.init_agents(
            init_assistant_sys_msg,
            assistant_agent_kwargs,
            init_user_sys_msg,
            user_agent_kwargs,
            output_language,
        )

        self.critic: Optional[Union[CriticAgent, Human]] = None
        self.critic_sys_msg: Optional[BaseMessage] = None
        self.init_critic(critic_role_name, critic_criteria, critic_kwargs,
                         sys_msg_generator, sys_msg_meta_dicts)

    def init_specified_task_prompt(
            self, assistant_role_name: str, user_role_name: str,
            task_specify_agent_kwargs: Optional[Dict],
            extend_task_specify_meta_dict: Optional[Dict],
            output_language: Optional[str]):
        r"""Use a task specify agent to generate a specified task prompt.
        Generated specified task prompt will be used to replace original
        task prompt. If there is no task specify agent, specified task
        prompt will not be generated.

        Args:
            assistant_role_name (str): The name of the role played by the
                assistant.
            user_role_name (str): The name of the role played by the user.
            task_specify_agent_kwargs (Dict, optional): Additional arguments
                to pass to the task specify agent.
            extend_task_specify_meta_dict (Dict, optional): A dict to extend
                the task specify meta dict with.
            output_language (str, optional): The language to be output by the
                agents.
        """
        if self.with_task_specify:
            task_specify_meta_dict = dict()
            if self.task_type in [TaskType.AI_SOCIETY, TaskType.MISALIGNMENT]:
                task_specify_meta_dict.update(
                    dict(assistant_role=assistant_role_name,
                         user_role=user_role_name))
            task_specify_meta_dict.update(extend_task_specify_meta_dict or {})
            task_specify_agent = TaskSpecifyAgent(
                task_type=self.task_type,
                output_language=output_language,
                **(task_specify_agent_kwargs or {}),
            )
            self.specified_task_prompt = task_specify_agent.run(
                self.task_prompt,
                meta_dict=task_specify_meta_dict,
            )
            self.task_prompt = self.specified_task_prompt

    def init_planned_task_prompt(self,
                                 task_planner_agent_kwargs: Optional[Dict],
                                 output_language: Optional[str]):
        r"""Use a task plan agent to append a planned task prompt to task
        prompt. The planned task prompt is generated based on the task
        prompt, which can be original task prompt or specified task prompt
        if available. If there is no task plan agent, planned task prompt
        will not be generated.

        Args:
            task_planner_agent_kwargs (Dict, optional): Additional arguments
                to pass to the task planner agent.
            output_language (str, optional): The language to be output by the
                agents.
        """
        if self.with_task_planner:
            task_planner_agent = TaskPlannerAgent(
                output_language=output_language,
                **(task_planner_agent_kwargs or {}),
            )
            self.planned_task_prompt = task_planner_agent.run(self.task_prompt)
            self.task_prompt = (f"{self.task_prompt}\n"
                                f"{self.planned_task_prompt}")
        else:
            self.planned_task_prompt = None

    def get_sys_message_info(
        self, assistant_role_name: str, user_role_name: str,
        sys_msg_generator: SystemMessageGenerator,
        extend_sys_msg_meta_dicts: Optional[List[Dict]]
    ) -> Tuple[BaseMessage, BaseMessage, List[Dict]]:
        r"""Get initial assistant and user system message with a list of
        system message meta dicts.

        Args:
            assistant_role_name (str): The name of the role played by the
                assistant.
            user_role_name (str): The name of the role played by the user.
            sys_msg_generator (SystemMessageGenerator): A system message
                generator for agents.
            extend_sys_msg_meta_dicts (List[Dict], optional): A list of dicts
                to extend the system message meta dicts with.

        Returns:
            A tuple containing a `BaseMessage` representing the assistant's
            initial system message, a `BaseMessage` representing the user's
            initial system message, and a list of system message meta dicts.
        """
        sys_msg_meta_dicts = [dict(task=self.task_prompt) for _ in range(2)]
        if (extend_sys_msg_meta_dicts is None and self.task_type
                in [TaskType.AI_SOCIETY, TaskType.MISALIGNMENT]):
            extend_sys_msg_meta_dicts = [
                dict(assistant_role=assistant_role_name,
                     user_role=user_role_name) for _ in range(2)
            ]
        if extend_sys_msg_meta_dicts is not None:
            sys_msg_meta_dicts = [{
                **sys_msg_meta_dict,
                **extend_sys_msg_meta_dict
            } for sys_msg_meta_dict, extend_sys_msg_meta_dict in zip(
                sys_msg_meta_dicts, extend_sys_msg_meta_dicts)]

        init_assistant_sys_msg, init_user_sys_msg = (
            sys_msg_generator.from_dicts(
                meta_dicts=sys_msg_meta_dicts,
                role_tuples=[
                    (assistant_role_name, RoleType.ASSISTANT),
                    (user_role_name, RoleType.USER),
                ],
            ))
        return init_assistant_sys_msg, init_user_sys_msg, sys_msg_meta_dicts

    def init_agents(
        self,
        init_assistant_sys_msg: BaseMessage,
        assistant_agent_kwargs: Optional[Dict],
        init_user_sys_msg: BaseMessage,
        user_agent_kwargs: Optional[Dict],
        output_language: Optional[str],
    ):
        r"""Initialize assistant and user agents with their system messages.

        Args:
            init_assistant_sys_msg (BaseMessage): Assistant agent's initial
                system message.
            assistant_agent_kwargs (Dict, optional): Additional arguments to
                pass to the assistant agent.
            init_user_sys_msg (BaseMessage): User agent's initial system
                message.
            user_agent_kwargs (Dict, optional): Additional arguments to
                pass to the user agent.
            output_language (str, optional): The language to be output by the
                agents.
        """
        if self.assistant_functions is not None:
            assistant_config = FuncConfig(
                functions=[
                    func.as_dict() for func in self.assistant_functions
                ], function_call="auto")
        else:
            assistant_config = None
        self.assistant_agent = ChatAgent(
            init_assistant_sys_msg,
<<<<<<< HEAD
            self.model_type,
            model_config=assistant_config,
=======
>>>>>>> 2dcf1bcf
            output_language=output_language,
            function_list=self.assistant_functions,
            **(assistant_agent_kwargs or {}),
        )
        self.assistant_sys_msg = self.assistant_agent.system_message

        self.user_agent = ChatAgent(
            init_user_sys_msg,
            output_language=output_language,
            **(user_agent_kwargs or {}),
        )
        self.user_sys_msg = self.user_agent.system_message

    def init_critic(self, critic_role_name: str,
                    critic_criteria: Optional[str],
                    critic_kwargs: Optional[Dict],
                    sys_msg_generator: SystemMessageGenerator,
                    sys_msg_meta_dicts: List[Dict]):
        r"""Initialize critic agent. If critic role name is :obj:`"human"`,
        create a :obj:`Human` critic agent. Else, create a :obj:`CriticAgent`
        critic agent with specified critic criteria. If the critic criteria
        is not specified, set it to improve task performance.

        Args:
            critic_role_name (str): The name of the role played by the critic.
            critic_criteria (str, optional): Critic criteria for the
                critic agent. If not specified, set the criteria to
                improve task performance.
            critic_kwargs (Dict, optional): Additional arguments to
                pass to the critic.
            sys_msg_generator (SystemMessageGenerator): A system message
                generator for agents.
            sys_msg_meta_dicts (list): A list of system message meta dicts.
        """
        if self.with_critic_in_the_loop:
            if critic_role_name.lower() == "human":
                self.critic = Human(**(critic_kwargs or {}))
            else:
                critic_criteria = (critic_criteria
                                   or "improving the task performance")
                critic_msg_meta_dict = dict(critic_role=critic_role_name,
                                            criteria=critic_criteria,
                                            **sys_msg_meta_dicts[0])
                self.critic_sys_msg = sys_msg_generator.from_dict(
                    critic_msg_meta_dict,
                    role_tuple=(critic_role_name, RoleType.CRITIC),
                )
                self.critic = CriticAgent(
                    self.critic_sys_msg,
                    **(critic_kwargs or {}),
                )

    def init_chat(self) -> Tuple[BaseMessage, List[BaseMessage]]:
        r"""Initializes the chat by resetting both of the assistant and user
        agents, and sending the system messages again to the agents using
        chat messages. Returns the assistant's introductory message and the
        user's response messages.

        Returns:
            A tuple containing a `BaseMessage` representing the assistant's
            introductory message, and a list of `BaseMessage` representing
            the user's response messages.
        """
        self.assistant_agent.reset()
        self.user_agent.reset()

        # Send the system messages again to the agents using chat messages
        assistant_msg = BaseMessage.make_assistant_message(
            role_name=self.assistant_sys_msg.role_name,
            content=(f"{self.user_sys_msg.content}. "
                     "Now start to give me instructions one by one. "
                     "Only reply with Instruction and Input."))

        user_msg = BaseMessage.make_user_message(
            role_name=self.user_sys_msg.role_name,
            content=f"{self.assistant_sys_msg.content}")
        assistant_response = self.assistant_agent.step(user_msg)
        if assistant_response.terminated or assistant_response.msgs is None:
            raise ValueError(f"Assistant agent terminated unexpectedly. "
                             f"Error info: {assistant_response.info}")

        return assistant_msg, assistant_response.msgs

    def reduce_message_options(
        self,
        messages: Sequence[BaseMessage],
    ) -> BaseMessage:
        r"""Processes a sequence of chat messages, returning the processed
        message. If multiple messages are provided and
        `with_critic_in_the_loop` is `False`, raises a `ValueError`.
        If no messages are provided, a `ValueError` will be raised.

        Args:
            messages: A sequence of `BaseMessage` objects to process.

        Returns:
            A single `BaseMessage` representing the processed message.
        """
        if len(messages) == 0:
            raise ValueError("No messages to process.")
        if len(messages) > 1 and not self.with_critic_in_the_loop:
            raise ValueError("Got than one message to process. "
                             f"Num of messages: {len(messages)}.")
        elif self.with_critic_in_the_loop and self.critic is not None:
            critic_response = self.critic.reduce_step(messages)
            processed_msg = critic_response.msg
        else:
            processed_msg = messages[0]

        return processed_msg

    def step(
        self,
        assistant_msg: BaseMessage,
    ) -> Tuple[ChatAgentResponse, ChatAgentResponse]:
        r"""Advances the conversation by taking a message from the assistant,
        processing it using the user agent, and then processing the resulting
        message using the assistant agent. Returns a tuple containing the
        resulting assistant message, whether the assistant agent terminated
        the conversation, and any additional assistant information, as well as
        a tuple containing the resulting user message, whether the user agent
        terminated the conversation, and any additional user information.

        Args:
            assistant_msg: A `BaseMessage` representing the message from the
                assistant.

        Returns:
            A tuple containing two ChatAgentResponse: the first struct contains
            the resulting assistant message, whether the assistant agent
            terminated the conversation, and any additional assistant
            information; the second struct contains the resulting user message,
            whether the user agent terminated the conversation, and any
            additional user information.
        """
        # print("Assistant:")
        # for msg in self.assistant_agent.stored_messages:
        #     print(msg)
        # print('-' * 50)
        # print("User:")
        # for msg in self.user_agent.stored_messages:
        #     print(msg)

        user_response = self.user_agent.step(assistant_msg)
        if user_response.terminated or user_response.msgs is None:
            return (ChatAgentResponse([], False, {}),
                    ChatAgentResponse([], user_response.terminated,
                                      user_response.info))
        user_msg = self.reduce_message_options(user_response.msgs)
        self.user_agent.submit_message(user_msg)

        assistant_response = self.assistant_agent.step(user_msg)
        if assistant_response.terminated or assistant_response.msgs is None:
            return (ChatAgentResponse([], assistant_response.terminated,
                                      assistant_response.info),
                    ChatAgentResponse([user_msg], False, user_response.info))
        assistant_msg = self.reduce_message_options(assistant_response.msgs)
        self.assistant_agent.submit_message(assistant_msg)

        return (
            ChatAgentResponse([assistant_msg], assistant_response.terminated,
                              assistant_response.info),
            ChatAgentResponse([user_msg], user_response.terminated,
                              user_response.info),
        )<|MERGE_RESOLUTION|>--- conflicted
+++ resolved
@@ -281,11 +281,7 @@
             assistant_config = None
         self.assistant_agent = ChatAgent(
             init_assistant_sys_msg,
-<<<<<<< HEAD
-            self.model_type,
             model_config=assistant_config,
-=======
->>>>>>> 2dcf1bcf
             output_language=output_language,
             function_list=self.assistant_functions,
             **(assistant_agent_kwargs or {}),
