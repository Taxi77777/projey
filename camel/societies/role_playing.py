# =========== Copyright 2023 @ CAMEL-AI.org. All Rights Reserved. ===========
# Licensed under the Apache License, Version 2.0 (the “License”);
# you may not use this file except in compliance with the License.
# You may obtain a copy of the License at
#
#     http://www.apache.org/licenses/LICENSE-2.0
#
# Unless required by applicable law or agreed to in writing, software
# distributed under the License is distributed on an “AS IS” BASIS,
# WITHOUT WARRANTIES OR CONDITIONS OF ANY KIND, either express or implied.
# See the License for the specific language governing permissions and
# limitations under the License.
# =========== Copyright 2023 @ CAMEL-AI.org. All Rights Reserved. ===========
from typing import Dict, List, Optional, Sequence, Tuple, Union

from camel.agents import (
    ChatAgent,
    CriticAgent,
    TaskPlannerAgent,
    TaskSpecifyAgent,
)
from camel.agents.chat_agent import ChatAgentResponse
from camel.generators import SystemMessageGenerator
from camel.human import Human
from camel.messages import BaseMessage
from camel.prompts import TextPrompt
from camel.typing import ModelType, RoleType, TaskType


class RolePlaying:
    r"""Role playing between two agents.

    Args:
        assistant_role_name (str): The name of the role played by the
            assistant.
        user_role_name (str): The name of the role played by the user.
        critic_role_name (str): The name of the role played by the critic.
            Role name with :obj:`"human"` will set critic as a :obj:`Human`
            agent, else will create a :obj:`CriticAgent`.
            (default: :obj:`"critic"`)
        task_prompt (str, optional): A prompt for the task to be performed.
            (default: :obj:`""`)
        with_task_specify (bool, optional): Whether to use a task specify
            agent. (default: :obj:`True`)
        with_task_planner (bool, optional): Whether to use a task planner
            agent. (default: :obj:`False`)
        with_critic_in_the_loop (bool, optional): Whether to include a critic
            in the loop. (default: :obj:`False`)
        critic_criteria (str, optional): Critic criteria for the critic agent.
            If not specified, set the criteria to improve task performance.
        model_type (ModelType, optional): Model type that will be used for
            role playing. If specified, it will override the model in all
            agents. (default: :obj:`None`)
        task_type (TaskType, optional): The type of task to perform.
            (default: :obj:`TaskType.AI_SOCIETY`)
        assistant_agent_kwargs (Dict, optional): Additional arguments to pass
            to the assistant agent. (default: :obj:`None`)
        user_agent_kwargs (Dict, optional): Additional arguments to pass to
            the user agent. (default: :obj:`None`)
        task_specify_agent_kwargs (Dict, optional): Additional arguments to
            pass to the task specify agent. (default: :obj:`None`)
        task_planner_agent_kwargs (Dict, optional): Additional arguments to
            pass to the task planner agent. (default: :obj:`None`)
        critic_kwargs (Dict, optional): Additional arguments to pass to the
            critic. (default: :obj:`None`)
        sys_msg_generator_kwargs (Dict, optional): Additional arguments to
            pass to the system message generator. (default: :obj:`None`)
        extend_sys_msg_meta_dicts (List[Dict], optional): A list of dicts to
            extend the system message meta dicts with. (default: :obj:`None`)
        extend_task_specify_meta_dict (Dict, optional): A dict to extend the
            task specify meta dict with. (default: :obj:`None`)
        output_language (str, optional): The language to be output by the
            agents. (default: :obj:`None`)
    """

    def __init__(
        self,
        assistant_role_name: str,
        user_role_name: str,
        *,
        critic_role_name: str = "critic",
        task_prompt: str = "",
        with_task_specify: bool = True,
        with_task_planner: bool = False,
        with_critic_in_the_loop: bool = False,
        critic_criteria: Optional[str] = None,
        model_type: Optional[ModelType] = None,
        task_type: TaskType = TaskType.AI_SOCIETY,
        assistant_agent_kwargs: Optional[Dict] = None,
        user_agent_kwargs: Optional[Dict] = None,
        task_specify_agent_kwargs: Optional[Dict] = None,
        task_planner_agent_kwargs: Optional[Dict] = None,
        critic_kwargs: Optional[Dict] = None,
        sys_msg_generator_kwargs: Optional[Dict] = None,
        extend_sys_msg_meta_dicts: Optional[List[Dict]] = None,
        extend_task_specify_meta_dict: Optional[Dict] = None,
        output_language: Optional[str] = None,
    ) -> None:
        self.with_task_specify = with_task_specify
        self.with_task_planner = with_task_planner
        self.with_critic_in_the_loop = with_critic_in_the_loop
        self.model_type = model_type
        self.task_type = task_type
        self.task_prompt = task_prompt

        self.specified_task_prompt: Optional[TextPrompt] = None
        self.init_specified_task_prompt(assistant_role_name, user_role_name,
                                        task_specify_agent_kwargs,
                                        extend_task_specify_meta_dict,
                                        output_language)

        self.planned_task_prompt: Optional[TextPrompt] = None
        self.init_planned_task_prompt(task_planner_agent_kwargs,
                                      output_language)

        sys_msg_generator = SystemMessageGenerator(
            task_type=self.task_type, **(sys_msg_generator_kwargs or {}))
        (init_assistant_sys_msg, init_user_sys_msg,
         sys_msg_meta_dicts) = self.get_sys_message_info(
             assistant_role_name, user_role_name, sys_msg_generator,
             extend_sys_msg_meta_dicts)

        self.assistant_agent: ChatAgent
        self.user_agent: ChatAgent
        self.assistant_sys_msg: BaseMessage
        self.user_sys_msg: BaseMessage
        self.init_agents(
            init_assistant_sys_msg,
            assistant_agent_kwargs,
            init_user_sys_msg,
            user_agent_kwargs,
            output_language,
        )

        self.critic: Optional[Union[CriticAgent, Human]] = None
        self.critic_sys_msg: Optional[BaseMessage] = None
        self.init_critic(critic_role_name, critic_criteria, critic_kwargs,
                         sys_msg_generator, sys_msg_meta_dicts)

    def init_specified_task_prompt(
            self, assistant_role_name: str, user_role_name: str,
            task_specify_agent_kwargs: Optional[Dict],
            extend_task_specify_meta_dict: Optional[Dict],
            output_language: Optional[str]):
        r"""Use a task specify agent to generate a specified task prompt.
        Generated specified task prompt will be used to replace original
        task prompt. If there is no task specify agent, specified task
        prompt will not be generated.

        Args:
            assistant_role_name (str): The name of the role played by the
                assistant.
            user_role_name (str): The name of the role played by the user.
            task_specify_agent_kwargs (Dict, optional): Additional arguments
                to pass to the task specify agent.
            extend_task_specify_meta_dict (Dict, optional): A dict to extend
                the task specify meta dict with.
            output_language (str, optional): The language to be output by the
                agents.
        """
        if self.with_task_specify:
            task_specify_meta_dict = dict()
            if self.task_type in [TaskType.AI_SOCIETY, TaskType.MISALIGNMENT]:
                task_specify_meta_dict.update(
                    dict(assistant_role=assistant_role_name,
                         user_role=user_role_name))
            task_specify_meta_dict.update(extend_task_specify_meta_dict or {})
            if self.model_type is not None:
                if task_specify_agent_kwargs is None:
                    task_specify_agent_kwargs = {}
                task_specify_agent_kwargs.update(dict(model=self.model_type))
            task_specify_agent = TaskSpecifyAgent(
                task_type=self.task_type,
                output_language=output_language,
                **(task_specify_agent_kwargs or {}),
            )
            self.specified_task_prompt = task_specify_agent.run(
                self.task_prompt,
                meta_dict=task_specify_meta_dict,
            )
            self.task_prompt = self.specified_task_prompt

    def init_planned_task_prompt(self,
                                 task_planner_agent_kwargs: Optional[Dict],
                                 output_language: Optional[str]):
        r"""Use a task plan agent to append a planned task prompt to task
        prompt. The planned task prompt is generated based on the task
        prompt, which can be original task prompt or specified task prompt
        if available. If there is no task plan agent, planned task prompt
        will not be generated.

        Args:
            task_planner_agent_kwargs (Dict, optional): Additional arguments
                to pass to the task planner agent.
            output_language (str, optional): The language to be output by the
                agents.
        """
        if self.with_task_planner:
            if self.model_type is not None:
                if task_planner_agent_kwargs is None:
                    task_planner_agent_kwargs = {}
                task_planner_agent_kwargs.update(dict(model=self.model_type))
            task_planner_agent = TaskPlannerAgent(
                output_language=output_language,
                **(task_planner_agent_kwargs or {}),
            )
            self.planned_task_prompt = task_planner_agent.run(self.task_prompt)
            self.task_prompt = (f"{self.task_prompt}\n"
                                f"{self.planned_task_prompt}")
        else:
            self.planned_task_prompt = None

    def get_sys_message_info(
        self, assistant_role_name: str, user_role_name: str,
        sys_msg_generator: SystemMessageGenerator,
        extend_sys_msg_meta_dicts: Optional[List[Dict]]
    ) -> Tuple[BaseMessage, BaseMessage, List[Dict]]:
        r"""Get initial assistant and user system message with a list of
        system message meta dicts.

        Args:
            assistant_role_name (str): The name of the role played by the
                assistant.
            user_role_name (str): The name of the role played by the user.
            sys_msg_generator (SystemMessageGenerator): A system message
                generator for agents.
            extend_sys_msg_meta_dicts (List[Dict], optional): A list of dicts
                to extend the system message meta dicts with.

        Returns:
            A tuple containing a `BaseMessage` representing the assistant's
            initial system message, a `BaseMessage` representing the user's
            initial system message, and a list of system message meta dicts.
        """
        sys_msg_meta_dicts = [dict(task=self.task_prompt) for _ in range(2)]
        if (extend_sys_msg_meta_dicts is None and self.task_type
                in [TaskType.AI_SOCIETY, TaskType.MISALIGNMENT]):
            extend_sys_msg_meta_dicts = [
                dict(assistant_role=assistant_role_name,
                     user_role=user_role_name) for _ in range(2)
            ]
        if extend_sys_msg_meta_dicts is not None:
            sys_msg_meta_dicts = [{
                **sys_msg_meta_dict,
                **extend_sys_msg_meta_dict
            } for sys_msg_meta_dict, extend_sys_msg_meta_dict in zip(
                sys_msg_meta_dicts, extend_sys_msg_meta_dicts)]

        init_assistant_sys_msg, init_user_sys_msg = (
            sys_msg_generator.from_dicts(
                meta_dicts=sys_msg_meta_dicts,
                role_tuples=[
                    (assistant_role_name, RoleType.ASSISTANT),
                    (user_role_name, RoleType.USER),
                ],
            ))
        return init_assistant_sys_msg, init_user_sys_msg, sys_msg_meta_dicts

    def init_agents(
        self,
        init_assistant_sys_msg: BaseMessage,
        assistant_agent_kwargs: Optional[Dict],
        init_user_sys_msg: BaseMessage,
        user_agent_kwargs: Optional[Dict],
        output_language: Optional[str],
    ):
        r"""Initialize assistant and user agents with their system messages.

        Args:
            init_assistant_sys_msg (BaseMessage): Assistant agent's initial
                system message.
            assistant_agent_kwargs (Dict, optional): Additional arguments to
                pass to the assistant agent.
            init_user_sys_msg (BaseMessage): User agent's initial system
                message.
            user_agent_kwargs (Dict, optional): Additional arguments to
                pass to the user agent.
            output_language (str, optional): The language to be output by the
                agents.
        """
<<<<<<< HEAD
        if self.assistant_functions is not None:
            assistant_model_config = (
                FunctionCallingConfig.from_openai_function_list(
                    function_list=self.assistant_functions,
                    function_call="auto",
                ))
        elif assistant_agent_kwargs:
            assistant_model_config = assistant_agent_kwargs.pop(
                "model_config", None)
        else:
            assistant_model_config = None

=======
>>>>>>> e1258d35
        if self.model_type is not None:
            if assistant_agent_kwargs is None:
                assistant_agent_kwargs = {}
            assistant_agent_kwargs.update(dict(model=self.model_type))
            if user_agent_kwargs is None:
                user_agent_kwargs = {}
            user_agent_kwargs.update(dict(model=self.model_type))

        self.assistant_agent = ChatAgent(
            init_assistant_sys_msg,
<<<<<<< HEAD
            model_config=assistant_model_config,
=======
>>>>>>> e1258d35
            output_language=output_language,
            **(assistant_agent_kwargs or {}),
        )
        self.assistant_sys_msg = self.assistant_agent.system_message

        self.user_agent = ChatAgent(
            init_user_sys_msg,
            output_language=output_language,
            **(user_agent_kwargs or {}),
        )
        self.user_sys_msg = self.user_agent.system_message

    def init_critic(self, critic_role_name: str,
                    critic_criteria: Optional[str],
                    critic_kwargs: Optional[Dict],
                    sys_msg_generator: SystemMessageGenerator,
                    sys_msg_meta_dicts: List[Dict]):
        r"""Initialize critic agent. If critic role name is :obj:`"human"`,
        create a :obj:`Human` critic agent. Else, create a :obj:`CriticAgent`
        critic agent with specified critic criteria. If the critic criteria
        is not specified, set it to improve task performance.

        Args:
            critic_role_name (str): The name of the role played by the critic.
            critic_criteria (str, optional): Critic criteria for the
                critic agent. If not specified, set the criteria to
                improve task performance.
            critic_kwargs (Dict, optional): Additional arguments to
                pass to the critic.
            sys_msg_generator (SystemMessageGenerator): A system message
                generator for agents.
            sys_msg_meta_dicts (list): A list of system message meta dicts.
        """
        if self.with_critic_in_the_loop:
            if critic_role_name.lower() == "human":
                self.critic = Human(**(critic_kwargs or {}))
            else:
                critic_criteria = (critic_criteria
                                   or "improving the task performance")
                critic_msg_meta_dict = dict(critic_role=critic_role_name,
                                            criteria=critic_criteria,
                                            **sys_msg_meta_dicts[0])
                self.critic_sys_msg = sys_msg_generator.from_dict(
                    critic_msg_meta_dict,
                    role_tuple=(critic_role_name, RoleType.CRITIC),
                )
                if self.model_type is not None:
                    if critic_kwargs is None:
                        critic_kwargs = {}
                    critic_kwargs.update(dict(model=self.model_type))
                self.critic = CriticAgent(
                    self.critic_sys_msg,
                    **(critic_kwargs or {}),
                )

    def init_chat(self) -> Tuple[BaseMessage, List[BaseMessage]]:
        r"""Initializes the chat by resetting both of the assistant and user
        agents, and sending the system messages again to the agents using
        chat messages. Returns the assistant's introductory message and the
        user's response messages.

        Returns:
            A tuple containing a `BaseMessage` representing the assistant's
            introductory message, and a list of `BaseMessage` representing
            the user's response messages.
        """
        self.assistant_agent.reset()
        self.user_agent.reset()

        # Send the system messages again to the agents using chat messages
        assistant_msg = BaseMessage.make_assistant_message(
            role_name=self.assistant_sys_msg.role_name,
            content=(f"{self.user_sys_msg.content}. "
                     "Now start to give me instructions one by one. "
                     "Only reply with Instruction and Input."))

        user_msg = BaseMessage.make_user_message(
            role_name=self.user_sys_msg.role_name,
            content=f"{self.assistant_sys_msg.content}")
        assistant_response = self.assistant_agent.step(user_msg)
        if assistant_response.terminated or assistant_response.msgs is None:
            raise ValueError(f"Assistant agent terminated unexpectedly. "
                             f"Error info: {assistant_response.info}")

        return assistant_msg, assistant_response.msgs

    def reduce_message_options(
        self,
        messages: Sequence[BaseMessage],
    ) -> BaseMessage:
        r"""Processes a sequence of chat messages, returning the processed
        message. If multiple messages are provided and
        `with_critic_in_the_loop` is `False`, raises a `ValueError`.
        If no messages are provided, a `ValueError` will be raised.

        Args:
            messages: A sequence of `BaseMessage` objects to process.

        Returns:
            A single `BaseMessage` representing the processed message.
        """
        if len(messages) == 0:
            raise ValueError("No messages to process.")
        if len(messages) > 1 and not self.with_critic_in_the_loop:
            raise ValueError("Got than one message to process. "
                             f"Num of messages: {len(messages)}.")
        elif self.with_critic_in_the_loop and self.critic is not None:
            critic_response = self.critic.reduce_step(messages)
            processed_msg = critic_response.msg
        else:
            processed_msg = messages[0]

        return processed_msg

    def step(
        self,
        assistant_msg: BaseMessage,
    ) -> Tuple[ChatAgentResponse, ChatAgentResponse]:
        r"""Advances the conversation by taking a message from the assistant,
        processing it using the user agent, and then processing the resulting
        message using the assistant agent. Returns a tuple containing the
        resulting assistant message, whether the assistant agent terminated
        the conversation, and any additional assistant information, as well as
        a tuple containing the resulting user message, whether the user agent
        terminated the conversation, and any additional user information.

        Args:
            assistant_msg: A `BaseMessage` representing the message from the
                assistant.

        Returns:
            A tuple containing two ChatAgentResponse: the first struct contains
            the resulting assistant message, whether the assistant agent
            terminated the conversation, and any additional assistant
            information; the second struct contains the resulting user message,
            whether the user agent terminated the conversation, and any
            additional user information.
        """

        user_response = self.user_agent.step(assistant_msg)
        if user_response.terminated or user_response.msgs is None:
            return (ChatAgentResponse([], False, {}),
                    ChatAgentResponse([], user_response.terminated,
                                      user_response.info))
        user_msg = self.reduce_message_options(user_response.msgs)
        self.user_agent.submit_message(user_msg)

        assistant_response = self.assistant_agent.step(user_msg)
        if assistant_response.terminated or assistant_response.msgs is None:
            return (ChatAgentResponse([], assistant_response.terminated,
                                      assistant_response.info),
                    ChatAgentResponse([user_msg], False, user_response.info))
        assistant_msg = self.reduce_message_options(assistant_response.msgs)
        self.assistant_agent.submit_message(assistant_msg)

        return (
            ChatAgentResponse([assistant_msg], assistant_response.terminated,
                              assistant_response.info),
            ChatAgentResponse([user_msg], user_response.terminated,
                              user_response.info),
        )<|MERGE_RESOLUTION|>--- conflicted
+++ resolved
@@ -278,21 +278,6 @@
             output_language (str, optional): The language to be output by the
                 agents.
         """
-<<<<<<< HEAD
-        if self.assistant_functions is not None:
-            assistant_model_config = (
-                FunctionCallingConfig.from_openai_function_list(
-                    function_list=self.assistant_functions,
-                    function_call="auto",
-                ))
-        elif assistant_agent_kwargs:
-            assistant_model_config = assistant_agent_kwargs.pop(
-                "model_config", None)
-        else:
-            assistant_model_config = None
-
-=======
->>>>>>> e1258d35
         if self.model_type is not None:
             if assistant_agent_kwargs is None:
                 assistant_agent_kwargs = {}
@@ -303,10 +288,6 @@
 
         self.assistant_agent = ChatAgent(
             init_assistant_sys_msg,
-<<<<<<< HEAD
-            model_config=assistant_model_config,
-=======
->>>>>>> e1258d35
             output_language=output_language,
             **(assistant_agent_kwargs or {}),
         )
