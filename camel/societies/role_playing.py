# =========== Copyright 2023 @ CAMEL-AI.org. All Rights Reserved. ===========
# Licensed under the Apache License, Version 2.0 (the “License”);
# you may not use this file except in compliance with the License.
# You may obtain a copy of the License at
#
#     http://www.apache.org/licenses/LICENSE-2.0
#
# Unless required by applicable law or agreed to in writing, software
# distributed under the License is distributed on an “AS IS” BASIS,
# WITHOUT WARRANTIES OR CONDITIONS OF ANY KIND, either express or implied.
# See the License for the specific language governing permissions and
# limitations under the License.
# =========== Copyright 2023 @ CAMEL-AI.org. All Rights Reserved. ===========
from typing import Dict, List, Optional, Sequence, Tuple, Union

from camel.agents import (
    ChatAgent,
    CriticAgent,
    TaskPlannerAgent,
    TaskSpecifyAgent,
)
<<<<<<< HEAD
from camel.configs import FunctionCallingConfig
from camel.functions import OpenAIFunction
=======
from camel.agents.chat_agent import ChatAgentResponse
>>>>>>> e780681c
from camel.generators import SystemMessageGenerator
from camel.human import Human
from camel.messages import BaseMessage
from camel.prompts import TextPrompt
from camel.response import ChatAgentResponse
from camel.typing import ModelType, RoleType, TaskType


class RolePlaying:
    r"""Role playing between two agents.

    Args:
        assistant_role_name (str): The name of the role played by the
            assistant.
        user_role_name (str): The name of the role played by the user.
        critic_role_name (str): The name of the role played by the critic.
            Role name with :obj:`"human"` will set critic as a :obj:`Human`
            agent, else will create a :obj:`CriticAgent`.
            (default: :obj:`"critic"`)
        task_prompt (str, optional): A prompt for the task to be performed.
            (default: :obj:`""`)
        with_task_specify (bool, optional): Whether to use a task specify
            agent. (default: :obj:`True`)
        with_task_planner (bool, optional): Whether to use a task planner
            agent. (default: :obj:`False`)
        with_critic_in_the_loop (bool, optional): Whether to include a critic
            in the loop. (default: :obj:`False`)
        critic_criteria (str, optional): Critic criteria for the critic agent.
            If not specified, set the criteria to improve task performance.
        model_type (ModelType, optional): Model type that will be used for
            role playing. If specified, it will override the model in all
            agents. (default: :obj:`None`)
        task_type (TaskType, optional): The type of task to perform.
            (default: :obj:`TaskType.AI_SOCIETY`)
        assistant_agent_kwargs (Dict, optional): Additional arguments to pass
            to the assistant agent. (default: :obj:`None`)
        user_agent_kwargs (Dict, optional): Additional arguments to pass to
            the user agent. (default: :obj:`None`)
        task_specify_agent_kwargs (Dict, optional): Additional arguments to
            pass to the task specify agent. (default: :obj:`None`)
        task_planner_agent_kwargs (Dict, optional): Additional arguments to
            pass to the task planner agent. (default: :obj:`None`)
        critic_kwargs (Dict, optional): Additional arguments to pass to the
            critic. (default: :obj:`None`)
        sys_msg_generator_kwargs (Dict, optional): Additional arguments to
            pass to the system message generator. (default: :obj:`None`)
        extend_sys_msg_meta_dicts (List[Dict], optional): A list of dicts to
            extend the system message meta dicts with. (default: :obj:`None`)
        extend_task_specify_meta_dict (Dict, optional): A dict to extend the
            task specify meta dict with. (default: :obj:`None`)
        output_language (str, optional): The language to be output by the
            agents. (default: :obj:`None`)
    """

    def __init__(
        self,
        assistant_role_name: str,
        user_role_name: str,
        *,
        critic_role_name: str = "critic",
        task_prompt: str = "",
        with_task_specify: bool = True,
        with_task_planner: bool = False,
        with_critic_in_the_loop: bool = False,
        critic_criteria: Optional[str] = None,
        model_type: Optional[ModelType] = None,
        task_type: TaskType = TaskType.AI_SOCIETY,
        assistant_agent_kwargs: Optional[Dict] = None,
        user_agent_kwargs: Optional[Dict] = None,
        task_specify_agent_kwargs: Optional[Dict] = None,
        task_planner_agent_kwargs: Optional[Dict] = None,
        critic_kwargs: Optional[Dict] = None,
        sys_msg_generator_kwargs: Optional[Dict] = None,
        extend_sys_msg_meta_dicts: Optional[List[Dict]] = None,
        extend_task_specify_meta_dict: Optional[Dict] = None,
        output_language: Optional[str] = None,
    ) -> None:
        self.with_task_specify = with_task_specify
        self.with_task_planner = with_task_planner
        self.with_critic_in_the_loop = with_critic_in_the_loop
        self.model_type = model_type
        self.task_type = task_type
        self.task_prompt = task_prompt

        self.specified_task_prompt: Optional[TextPrompt] = None
        self.init_specified_task_prompt(assistant_role_name, user_role_name,
                                        task_specify_agent_kwargs,
                                        extend_task_specify_meta_dict,
                                        output_language)

        self.planned_task_prompt: Optional[TextPrompt] = None
        self.init_planned_task_prompt(task_planner_agent_kwargs,
                                      output_language)

        sys_msg_generator = SystemMessageGenerator(
            task_type=self.task_type, **(sys_msg_generator_kwargs or {}))

        (init_assistant_sys_msg, init_user_sys_msg,
         sys_msg_meta_dicts) = self.get_sys_message_info(
             assistant_role_name, user_role_name, sys_msg_generator,
             extend_sys_msg_meta_dicts)

        self.assistant_agent: ChatAgent
        self.user_agent: ChatAgent
        self.assistant_sys_msg: BaseMessage
        self.user_sys_msg: BaseMessage
        self.init_agents(
            init_assistant_sys_msg,
            assistant_agent_kwargs,
            init_user_sys_msg,
            user_agent_kwargs,
            output_language,
        )
        self.critic: Optional[Union[CriticAgent, Human]] = None
        self.critic_sys_msg: Optional[BaseMessage] = None
        self.init_critic(critic_role_name, critic_criteria, critic_kwargs,
                         sys_msg_generator, sys_msg_meta_dicts)

    def init_specified_task_prompt(
            self, assistant_role_name: str, user_role_name: str,
            task_specify_agent_kwargs: Optional[Dict],
            extend_task_specify_meta_dict: Optional[Dict],
            output_language: Optional[str]):
        r"""Use a task specify agent to generate a specified task prompt.
        Generated specified task prompt will be used to replace original
        task prompt. If there is no task specify agent, specified task
        prompt will not be generated.

        Args:
            assistant_role_name (str): The name of the role played by the
                assistant.
            user_role_name (str): The name of the role played by the user.
            task_specify_agent_kwargs (Dict, optional): Additional arguments
                to pass to the task specify agent.
            extend_task_specify_meta_dict (Dict, optional): A dict to extend
                the task specify meta dict with.
            output_language (str, optional): The language to be output by the
                agents.
        """
        if self.with_task_specify:
            task_specify_meta_dict = dict()
            if self.task_type in [TaskType.AI_SOCIETY, TaskType.MISALIGNMENT]:
                task_specify_meta_dict.update(
                    dict(assistant_role=assistant_role_name,
                         user_role=user_role_name))
            task_specify_meta_dict.update(extend_task_specify_meta_dict or {})
            if self.model_type is not None:
                if task_specify_agent_kwargs is None:
                    task_specify_agent_kwargs = {}
                task_specify_agent_kwargs.update(dict(model=self.model_type))
            task_specify_agent = TaskSpecifyAgent(
                task_type=self.task_type,
                output_language=output_language,
                **(task_specify_agent_kwargs or {}),
            )
            self.specified_task_prompt = task_specify_agent.run(
                self.task_prompt,
                meta_dict=task_specify_meta_dict,
            )
            self.task_prompt = self.specified_task_prompt

    def init_planned_task_prompt(self,
                                 task_planner_agent_kwargs: Optional[Dict],
                                 output_language: Optional[str]):
        r"""Use a task plan agent to append a planned task prompt to task
        prompt. The planned task prompt is generated based on the task
        prompt, which can be original task prompt or specified task prompt
        if available. If there is no task plan agent, planned task prompt
        will not be generated.

        Args:
            task_planner_agent_kwargs (Dict, optional): Additional arguments
                to pass to the task planner agent.
            output_language (str, optional): The language to be output by the
                agents.
        """
        if self.with_task_planner:
            if self.model_type is not None:
                if task_planner_agent_kwargs is None:
                    task_planner_agent_kwargs = {}
                task_planner_agent_kwargs.update(dict(model=self.model_type))
            task_planner_agent = TaskPlannerAgent(
                output_language=output_language,
                **(task_planner_agent_kwargs or {}),
            )
            self.planned_task_prompt = task_planner_agent.run(self.task_prompt)
            self.task_prompt = (f"{self.task_prompt}\n"
                                f"{self.planned_task_prompt}")
        else:
            self.planned_task_prompt = None

    def get_sys_message_info(
        self,
        assistant_role_name: str,
        user_role_name: str,
        sys_msg_generator: SystemMessageGenerator,
        extend_sys_msg_meta_dicts: Optional[List[Dict]] = None,
    ) -> Tuple[BaseMessage, BaseMessage, List[Dict]]:
        r"""Get initial assistant and user system message with a list of
        system message meta dicts.

        Args:
            assistant_role_name (str): The name of the role played by the
                assistant.
            user_role_name (str): The name of the role played by the user.
            sys_msg_generator (SystemMessageGenerator): A system message
                generator for agents.
            extend_sys_msg_meta_dicts (List[Dict], optional): A list of dicts
                to extend the system message meta dicts with.

        Returns:
            A tuple containing a `BaseMessage` representing the assistant's
            initial system message, a `BaseMessage` representing the user's
            initial system message, and a list of system message meta dicts.
        """
        sys_msg_meta_dicts = [dict(task=self.task_prompt) for _ in range(2)]
        if (extend_sys_msg_meta_dicts is None and self.task_type in [
                TaskType.AI_SOCIETY,
                TaskType.MISALIGNMENT,
        ]):
            extend_sys_msg_meta_dicts = [
                dict(assistant_role=assistant_role_name,
                     user_role=user_role_name) for _ in range(2)
            ]

        if extend_sys_msg_meta_dicts is not None:
            sys_msg_meta_dicts = [{
                **sys_msg_meta_dict,
                **extend_sys_msg_meta_dict
            } for sys_msg_meta_dict, extend_sys_msg_meta_dict in zip(
                sys_msg_meta_dicts, extend_sys_msg_meta_dicts)]

        init_assistant_sys_msg, init_user_sys_msg = (
            sys_msg_generator.from_dicts(
                meta_dicts=sys_msg_meta_dicts,
                role_tuples=[
                    (assistant_role_name, RoleType.ASSISTANT),
                    (user_role_name, RoleType.USER),
                ],
            ))
        return init_assistant_sys_msg, init_user_sys_msg, sys_msg_meta_dicts

    def init_agents(
        self,
        init_assistant_sys_msg: BaseMessage,
        assistant_agent_kwargs: Optional[Dict],
        init_user_sys_msg: BaseMessage,
        user_agent_kwargs: Optional[Dict],
        output_language: Optional[str],
    ):
        r"""Initialize assistant and user agents with their system messages.

        Args:
            init_assistant_sys_msg (BaseMessage): Assistant agent's initial
                system message.
            assistant_agent_kwargs (Dict, optional): Additional arguments to
                pass to the assistant agent.
            init_user_sys_msg (BaseMessage): User agent's initial system
                message.
            user_agent_kwargs (Dict, optional): Additional arguments to
                pass to the user agent.
            output_language (str, optional): The language to be output by the
                agents.
        """
        if self.model_type is not None:
            if assistant_agent_kwargs is None:
                assistant_agent_kwargs = {}
            assistant_agent_kwargs.update(dict(model=self.model_type))
            if user_agent_kwargs is None:
                user_agent_kwargs = {}
            user_agent_kwargs.update(dict(model=self.model_type))

        self.assistant_agent = ChatAgent(
            init_assistant_sys_msg,
            output_language=output_language,
            **(assistant_agent_kwargs or {}),
        )
        self.assistant_sys_msg = self.assistant_agent.system_message

        self.user_agent = ChatAgent(
            init_user_sys_msg,
            output_language=output_language,
            **(user_agent_kwargs or {}),
        )
        self.user_sys_msg = self.user_agent.system_message

    def init_critic(self, critic_role_name: str,
                    critic_criteria: Optional[str],
                    critic_kwargs: Optional[Dict],
                    sys_msg_generator: SystemMessageGenerator,
                    sys_msg_meta_dicts: List[Dict]):
        r"""Initialize critic agent. If critic role name is :obj:`"human"`,
        create a :obj:`Human` critic agent. Else, create a :obj:`CriticAgent`
        critic agent with specified critic criteria. If the critic criteria
        is not specified, set it to improve task performance.

        Args:
            critic_role_name (str): The name of the role played by the critic.
            critic_criteria (str, optional): Critic criteria for the
                critic agent. If not specified, set the criteria to
                improve task performance.
            critic_kwargs (Dict, optional): Additional arguments to
                pass to the critic.
            sys_msg_generator (SystemMessageGenerator): A system message
                generator for agents.
            sys_msg_meta_dicts (list): A list of system message meta dicts.
        """
        if self.with_critic_in_the_loop:
            if critic_role_name.lower() == "human":
                self.critic = Human(**(critic_kwargs or {}))
            else:
                critic_criteria = (critic_criteria
                                   or "improving the task performance")
                critic_msg_meta_dict = dict(critic_role=critic_role_name,
                                            criteria=critic_criteria,
                                            **sys_msg_meta_dicts[0])
                self.critic_sys_msg = sys_msg_generator.from_dict(
                    critic_msg_meta_dict,
                    role_tuple=(critic_role_name, RoleType.CRITIC),
                )
                if self.model_type is not None:
                    if critic_kwargs is None:
                        critic_kwargs = {}
                    critic_kwargs.update(dict(model=self.model_type))
                self.critic = CriticAgent(
                    self.critic_sys_msg,
                    **(critic_kwargs or {}),
                )

    def init_chat(self) -> Tuple[BaseMessage, List[BaseMessage]]:
        r"""Initializes the chat by resetting both of the assistant and user
        agents, and sending the system messages again to the agents using
        chat messages. Returns the assistant's introductory message and the
        user's response messages.

        Returns:
            A tuple containing a `BaseMessage` representing the assistant's
            introductory message, and a list of `BaseMessage` representing
            the user's response messages.
        """
        self.assistant_agent.reset()
        self.user_agent.reset()

        # Send the system messages again to the agents using chat messages
        assistant_msg = BaseMessage.make_assistant_message(
            role_name=self.assistant_sys_msg.role_name,
            content=(f"{self.user_sys_msg.content}. "
                     "Now start to give me instructions one by one. "
                     "Only reply with Instruction and Input."))

        user_msg = BaseMessage.make_user_message(
            role_name=self.user_sys_msg.role_name,
            content=f"{self.assistant_sys_msg.content}")
        assistant_response = self.assistant_agent.step(user_msg)
        if assistant_response.terminated or assistant_response.msgs is None:
            raise ValueError(f"Assistant agent terminated unexpectedly. "
                             f"Error info: {assistant_response.info}")

        return assistant_msg, assistant_response.msgs

    def reduce_message_options(
        self,
        messages: Sequence[BaseMessage],
    ) -> BaseMessage:
        r"""Processes a sequence of chat messages, returning the processed
        message. If multiple messages are provided and
        `with_critic_in_the_loop` is `False`, raises a `ValueError`.
        If no messages are provided, a `ValueError` will be raised.

        Args:
            messages: A sequence of `BaseMessage` objects to process.

        Returns:
            A single `BaseMessage` representing the processed message.
        """
        if len(messages) == 0:
            raise ValueError("No messages to process.")
        if len(messages) > 1 and not self.with_critic_in_the_loop:
            raise ValueError("Got than one message to process. "
                             f"Num of messages: {len(messages)}.")
        elif self.with_critic_in_the_loop and self.critic is not None:
            critic_response = self.critic.reduce_step(messages)
            processed_msg = critic_response.msg
        else:
            processed_msg = messages[0]

        return processed_msg

    def step(
        self,
        assistant_msg: BaseMessage,
    ) -> Tuple[ChatAgentResponse, ChatAgentResponse]:
        r"""Advances the conversation by taking a message from the assistant,
        processing it using the user agent, and then processing the resulting
        message using the assistant agent. Returns a tuple containing the
        resulting assistant message, whether the assistant agent terminated
        the conversation, and any additional assistant information, as well as
        a tuple containing the resulting user message, whether the user agent
        terminated the conversation, and any additional user information.

        Args:
            assistant_msg: A `BaseMessage` representing the message from the
                assistant.

        Returns:
            A tuple containing two ChatAgentResponse: the first struct contains
            the resulting assistant message, whether the assistant agent
            terminated the conversation, and any additional assistant
            information; the second struct contains the resulting user message,
            whether the user agent terminated the conversation, and any
            additional user information.
        """
        user_response = self.user_agent.step(assistant_msg)
        if user_response.terminated or user_response.msgs is None:
            return (ChatAgentResponse([], False, {}),
                    ChatAgentResponse([], user_response.terminated,
                                      user_response.info))
        user_msg = self.reduce_message_options(user_response.msgs)
        self.user_agent.submit_message(user_msg)

        assistant_response = self.assistant_agent.step(user_msg)
        if assistant_response.terminated or assistant_response.msgs is None:
            return (ChatAgentResponse([], assistant_response.terminated,
                                      assistant_response.info),
                    ChatAgentResponse([user_msg], False, user_response.info))
        assistant_msg = self.reduce_message_options(assistant_response.msgs)
        self.assistant_agent.submit_message(assistant_msg)

        return (
            ChatAgentResponse([assistant_msg], assistant_response.terminated,
                              assistant_response.info),
            ChatAgentResponse([user_msg], user_response.terminated,
                              user_response.info),
        )<|MERGE_RESOLUTION|>--- conflicted
+++ resolved
@@ -19,12 +19,7 @@
     TaskPlannerAgent,
     TaskSpecifyAgent,
 )
-<<<<<<< HEAD
-from camel.configs import FunctionCallingConfig
-from camel.functions import OpenAIFunction
-=======
 from camel.agents.chat_agent import ChatAgentResponse
->>>>>>> e780681c
 from camel.generators import SystemMessageGenerator
 from camel.human import Human
 from camel.messages import BaseMessage
