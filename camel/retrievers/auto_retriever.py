# =========== Copyright 2023 @ CAMEL-AI.org. All Rights Reserved. ===========
# Licensed under the Apache License, Version 2.0 (the “License”);
# you may not use this file except in compliance with the License.
# You may obtain a copy of the License at
#
#     http://www.apache.org/licenses/LICENSE-2.0
#
# Unless required by applicable law or agreed to in writing, software
# distributed under the License is distributed on an “AS IS” BASIS,
# WITHOUT WARRANTIES OR CONDITIONS OF ANY KIND, either express or implied.
# See the License for the specific language governing permissions and
# limitations under the License.
# =========== Copyright 2023 @ CAMEL-AI.org. All Rights Reserved. ===========
import datetime
import os
import re
from pathlib import Path
from typing import List, Optional, Tuple, Union
from urllib.parse import urlparse

from camel.embeddings import BaseEmbedding, OpenAIEmbedding
from camel.retrievers.vector_retriever import VectorRetriever
from camel.storages import (
    BaseVectorStorage,
    MilvusStorage,
    QdrantStorage,
    VectorDBQuery,
)
from camel.types import StorageType

DEFAULT_TOP_K_RESULTS = 1
DEFAULT_SIMILARITY_THRESHOLD = 0.75


class AutoRetriever:
    r"""Facilitates the automatic retrieval of information using a
    query-based approach with pre-defined elements.

    Attributes:
        url_and_api_key (Optional[Tuple[str, str]]): URL and API key for
            accessing the vector storage remotely.
        vector_storage_local_path (Optional[str]): Local path for vector
            storage, if applicable.
        storage_type (Optional[StorageType]): The type of vector storage to
            use. Defaults to `StorageType.MILVUS`.
        embedding_model (Optional[BaseEmbedding]): Model used for embedding
            queries and documents. Defaults to `OpenAIEmbedding()`.
    """

    def __init__(
        self,
        url_and_api_key: Optional[Tuple[str, str]] = None,
        vector_storage_local_path: Optional[str] = None,
        storage_type: Optional[StorageType] = None,
        embedding_model: Optional[BaseEmbedding] = None,
    ):
        self.storage_type = storage_type or StorageType.MILVUS
        self.embedding_model = embedding_model or OpenAIEmbedding()
        self.vector_storage_local_path = vector_storage_local_path
        self.url_and_api_key = url_and_api_key

    def _initialize_vector_storage(
        self,
        collection_name: Optional[str] = None,
    ) -> BaseVectorStorage:
        r"""Sets up and returns a vector storage instance with specified
        parameters.

        Args:
            collection_name (Optional[str]): Name of the collection in the
                vector storage.

        Returns:
            BaseVectorStorage: Configured vector storage instance.
        """
        if self.storage_type == StorageType.MILVUS:
            if self.url_and_api_key is None:
                raise ValueError(
                    "URL and API key required for Milvus storage are not"
                    "provided."
                )
            return MilvusStorage(
                vector_dim=self.embedding_model.get_output_dim(),
                collection_name=collection_name,
                url_and_api_key=self.url_and_api_key,
            )

        if self.storage_type == StorageType.QDRANT:
            return QdrantStorage(
                vector_dim=self.embedding_model.get_output_dim(),
                collection_name=collection_name,
                path=self.vector_storage_local_path,
                url_and_api_key=self.url_and_api_key,
            )

        raise ValueError(
            f"Unsupported vector storage type: {self.storage_type}"
        )

    def _collection_name_generator(self, content_input_path: str) -> str:
        r"""Generates a valid collection name from a given file path or URL.

        Args:
        content_input_path: str. The input URL or file path from which to
            generate the collection name.

        Returns:
            str: A sanitized, valid collection name suitable for use.
        """
        # Check path type
        parsed_url = urlparse(content_input_path)
        self.is_url = all([parsed_url.scheme, parsed_url.netloc])

        # Convert given path into a collection name, ensuring it only
        # contains numbers, letters, and underscores
        if self.is_url:
            # For URLs, remove https://, replace /, and any characters not
            # allowed by Milvus with _
            collection_name = re.sub(
                r'[^0-9a-zA-Z]+',
                '_',
                content_input_path.replace("https://", ""),
            )
        else:
            # For file paths, get the stem and replace spaces with _, also
            # ensuring only allowed characters are present
            collection_name = re.sub(
                r'[^0-9a-zA-Z]+', '_', Path(content_input_path).stem
            )

        # Ensure the collection name does not start or end with underscore
        collection_name = collection_name.strip("_")
        # Limit the maximum length of the collection name to 30 characters
        collection_name = collection_name[:30]
        return collection_name

    def _get_file_modified_date_from_file(self, content_input_path: str) -> str:
        r"""Retrieves the last modified date and time of a given file. This
        function takes a file path as input and returns the last modified date
        and time of that file.

        Args:
            content_input_path (str): The file path of the content whose
                modified date is to be retrieved.

        Returns:
            str: The last modified time from file.
        """
        mod_time = os.path.getmtime(content_input_path)
        readable_mod_time = datetime.datetime.fromtimestamp(mod_time).isoformat(
            timespec='seconds'
        )
        return readable_mod_time

    def _get_file_modified_date_from_storage(
        self, vector_storage_instance: BaseVectorStorage
    ) -> str:
        r"""Retrieves the last modified date and time of a given file. This
        function takes vector storage instance as input and returns the last
        modified date from the meta data.

        Args:
            vector_storage_instance (BaseVectorStorage): The vector storage
                where modified date is to be retrieved from meta data.

        Returns:
            str: The last modified date from vector storage.
        """

        # Insert any query to get modified date from vector db
        # NOTE: Can be optimized when CAMEL vector storage support
        # direct chunk payload extraction
        query_vector_any = self.embedding_model.embed(obj="any_query")
        query_any = VectorDBQuery(query_vector_any, top_k=1)
        result_any = vector_storage_instance.query(query_any)

        # Extract the file's last modified date from the metadata
        # in the query result
        if result_any[0].record.payload is not None:
            file_modified_date_from_meta = result_any[0].record.payload[
                "metadata"
            ]['last_modified']
        else:
            raise ValueError(
                "The vector storage exits but the payload is None,"
                "please check the collection"
            )

        return file_modified_date_from_meta

    def run_vector_retriever(
        self,
        query: str,
        content_input_paths: Union[str, List[str]],
        top_k: int = DEFAULT_TOP_K_RESULTS,
        similarity_threshold: float = DEFAULT_SIMILARITY_THRESHOLD,
        return_detailed_info: bool = False,
    ) -> str:
        r"""Executes the automatic vector retriever process using vector
        storage.

        Args:
            query (str): Query string for information retriever.
            content_input_paths (Union[str, List[str]]): Paths to local
                files or remote URLs.
            top_k (int, optional): The number of top results to return during
                retrieve. Must be a positive integer. Defaults to
                `DEFAULT_TOP_K_RESULTS`.
            similarity_threshold (float, optional): The similarity threshold
                for filtering results. Defaults to
                `DEFAULT_SIMILARITY_THRESHOLD`.
            return_detailed_info (bool, optional): Whether to return detailed
                information including similarity score, content path and
                metadata. Defaults to False.

        Returns:
            string: By default, returns only the text information. If
                `return_detailed_info` is `True`, return detailed information
                including similarity score, content path and metadata.

        Raises:
            ValueError: If there's an vector storage existing with content
                name in the vector path but the payload is None. If
                `content_input_paths` is empty.
            RuntimeError: If any errors occur during the retrieve process.
        """
        if not content_input_paths:
            raise ValueError("content_input_paths cannot be empty.")

        content_input_paths = (
            [content_input_paths]
            if isinstance(content_input_paths, str)
            else content_input_paths
        )

        vr = VectorRetriever()

        all_retrieved_info = []
        for content_input_path in content_input_paths:
            # Generate a valid collection name
            collection_name = self._collection_name_generator(
                content_input_path
            )
            try:
                vector_storage_instance = self._initialize_vector_storage(
                    collection_name
                )

                # Check the modified time of the input file path, only works
                # for local path since no standard way for remote url
                file_is_modified = False  # initialize with a default value
                if (
                    vector_storage_instance.status().vector_count != 0
                    and not self.is_url
                ):
                    # Get original modified date from file
                    modified_date_from_file = (
                        self._get_file_modified_date_from_file(
                            content_input_path
                        )
                    )
                    # Get modified date from vector storage
                    modified_date_from_storage = (
                        self._get_file_modified_date_from_storage(
                            vector_storage_instance
                        )
                    )
                    # Determine if the file has been modified since the last
                    # check
                    file_is_modified = (
                        modified_date_from_file != modified_date_from_storage
                    )

                if (
                    vector_storage_instance.status().vector_count == 0
                    or file_is_modified
                ):
                    # Clear the vector storage
                    vector_storage_instance.clear()
                    # Process and store the content to the vector storage
                    vr = VectorRetriever(
                        storage=vector_storage_instance,
                        similarity_threshold=similarity_threshold,
                    )
                    vr.process(content_input_path)
                else:
                    vr = VectorRetriever(
                        storage=vector_storage_instance,
                        similarity_threshold=similarity_threshold,
                    )
                # Retrieve info by given query from the vector storage
<<<<<<< HEAD
                retrieved_info = vr.query(
                    query, vector_storage_instance, top_k, similarity_threshold
                )
                all_retrieved_info.extend(retrieved_info)
=======
                retrieved_info = vr.query(query, top_k)
                # Reorganize the retrieved info with original query
                for info in retrieved_info:
                    retrieved_infos += "\n" + str(info)
                    retrieved_infos_text += "\n" + str(info['text'])
                output = (
                    "Original Query:"
                    + "\n"
                    + "{"
                    + query
                    + "}"
                    + "\n"
                    + "Retrieved Context:"
                    + retrieved_infos
                )
                output_text = (
                    "Original Query:"
                    + "\n"
                    + "{"
                    + query
                    + "}"
                    + "\n"
                    + "Retrieved Context:"
                    + retrieved_infos_text
                )

>>>>>>> e2af8d9b
            except Exception as e:
                raise RuntimeError(
                    f"Error in auto vector retriever processing: {e!s}"
                ) from e

        # Split records into those with and without a 'similarity_score'
        # Records with 'similarity_score' lower than 'similarity_threshold'
        # will not have a 'similarity_score' in the output content
        with_score = [
            info for info in all_retrieved_info if 'similarity score' in info
        ]
        without_score = [
            info
            for info in all_retrieved_info
            if 'similarity score' not in info
        ]
        # Sort only the list with scores
        with_score_sorted = sorted(
            with_score, key=lambda x: x['similarity score'], reverse=True
        )
        # Merge back the sorted scored items with the non-scored items
        all_retrieved_info_sorted = with_score_sorted + without_score
        # Select the 'top_k' results
        all_retrieved_info = all_retrieved_info_sorted[:top_k]

        retrieved_infos = "\n".join(str(info) for info in all_retrieved_info)
        retrieved_infos_text = "\n".join(
            info['text'] for info in all_retrieved_info if 'text' in info
        )

        detailed_info = f"Original Query:\n{{ {query} }}\nRetrieved Context:\n{retrieved_infos}"
        text_info = f"Original Query:\n{{ {query} }}\nRetrieved Context:\n{retrieved_infos_text}"

        if return_detailed_info:
            return detailed_info
        else:
            return text_info<|MERGE_RESOLUTION|>--- conflicted
+++ resolved
@@ -289,39 +289,8 @@
                         similarity_threshold=similarity_threshold,
                     )
                 # Retrieve info by given query from the vector storage
-<<<<<<< HEAD
-                retrieved_info = vr.query(
-                    query, vector_storage_instance, top_k, similarity_threshold
-                )
+                retrieved_info = vr.query(query, top_k)
                 all_retrieved_info.extend(retrieved_info)
-=======
-                retrieved_info = vr.query(query, top_k)
-                # Reorganize the retrieved info with original query
-                for info in retrieved_info:
-                    retrieved_infos += "\n" + str(info)
-                    retrieved_infos_text += "\n" + str(info['text'])
-                output = (
-                    "Original Query:"
-                    + "\n"
-                    + "{"
-                    + query
-                    + "}"
-                    + "\n"
-                    + "Retrieved Context:"
-                    + retrieved_infos
-                )
-                output_text = (
-                    "Original Query:"
-                    + "\n"
-                    + "{"
-                    + query
-                    + "}"
-                    + "\n"
-                    + "Retrieved Context:"
-                    + retrieved_infos_text
-                )
-
->>>>>>> e2af8d9b
             except Exception as e:
                 raise RuntimeError(
                     f"Error in auto vector retriever processing: {e!s}"
