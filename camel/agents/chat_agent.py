--- conflicted
+++ resolved
@@ -14,13 +14,9 @@
 import json
 from collections import defaultdict
 from dataclasses import dataclass
-<<<<<<< HEAD
-from typing import Any, Dict, List, Optional, Tuple
-=======
+
 from types import GeneratorType
 from typing import Any, Callable, Dict, List, Optional, Tuple
->>>>>>> 16209d2c
-
 import openai
 from tenacity import retry
 from tenacity.stop import stop_after_attempt
