# =========== Copyright 2023 @ CAMEL-AI.org. All Rights Reserved. ===========
# Licensed under the Apache License, Version 2.0 (the “License”);
# you may not use this file except in compliance with the License.
# You may obtain a copy of the License at
#
#     http://www.apache.org/licenses/LICENSE-2.0
#
# Unless required by applicable law or agreed to in writing, software
# distributed under the License is distributed on an “AS IS” BASIS,
# WITHOUT WARRANTIES OR CONDITIONS OF ANY KIND, either express or implied.
# See the License for the specific language governing permissions and
# limitations under the License.
# =========== Copyright 2023 @ CAMEL-AI.org. All Rights Reserved. ===========
from __future__ import annotations

import json
from collections import defaultdict
from typing import (
    TYPE_CHECKING,
    Any,
    Callable,
    Dict,
    List,
    Optional,
    Tuple,
    Union,
)

from pydantic import BaseModel

from pydantic import BaseModel

from camel.agents.base import BaseAgent
from camel.configs import ChatGPTConfig
from camel.memories import (
    AgentMemory,
    ChatHistoryMemory,
    MemoryRecord,
    ScoreBasedContextCreator,
)
from camel.messages import BaseMessage, FunctionCallingMessage, OpenAIMessage
from camel.models import BaseModelBackend, ModelFactory
from camel.responses import ChatAgentResponse
from camel.toolkits import OpenAIFunction
from camel.types import (
    ChatCompletion,
    ChatCompletionChunk,
    ModelPlatformType,
    ModelType,
    OpenAIBackendRole,
    RoleType,
)
from camel.utils import (
    Constants,
    func_string_to_callable,
    get_model_encoding,
    get_pydantic_object_schema,
    json_to_function_code,
)

if TYPE_CHECKING:
    from openai import Stream

    from camel.terminators import ResponseTerminator


class FunctionCallingRecord(BaseModel):
    r"""Historical records of functions called in the conversation.

    Attributes:
        func_name (str): The name of the function being called.
        args (Dict[str, Any]): The dictionary of arguments passed to
            the function.
        result (Any): The execution result of calling this function.
    """

    func_name: str
    args: Dict[str, Any]
    result: Any

    def __str__(self) -> str:
        r"""Overridden version of the string function.

        Returns:
            str: Modified string to represent the function calling.
        """
        return (
            f"Function Execution: {self.func_name}\n"
            f"\tArgs: {self.args}\n"
            f"\tResult: {self.result}"
        )

    def as_dict(self) -> dict[str, Any]:
        return self.model_dump()


class ChatAgent(BaseAgent):
    r"""Class for managing conversations of CAMEL Chat Agents.

    Args:
        system_message (BaseMessage): The system message for the chat agent.
        model (BaseModelBackend, optional): The model backend to use for
            generating responses. (default: :obj:`OpenAIModel` with
            `GPT_4O_MINI`)
        api_key (str, optional): The API key for authenticating with the
            LLM service. Only OpenAI and Anthropic model supported (default:
            :obj:`None`)
        memory (AgentMemory, optional): The agent memory for managing chat
            messages. If `None`, a :obj:`ChatHistoryMemory` will be used.
            (default: :obj:`None`)
        message_window_size (int, optional): The maximum number of previous
            messages to include in the context window. If `None`, no windowing
            is performed. (default: :obj:`None`)
        token_limit (int, optional): The maximum number of tokens in a context.
            The context will be automatically pruned to fulfill the limitation.
            If `None`, it will be set according to the backend model.
            (default: :obj:`None`)
        output_language (str, optional): The language to be output by the
            agent. (default: :obj:`None`)
        tools (List[OpenAIFunction], optional): List of available
            :obj:`OpenAIFunction`. (default: :obj:`None`)
        response_terminators (List[ResponseTerminator], optional): List of
            :obj:`ResponseTerminator` bind to one chat agent.
            (default: :obj:`None`)
    """

    def __init__(
        self,
        system_message: BaseMessage,
        model: Optional[BaseModelBackend] = None,
        api_key: Optional[str] = None,
        memory: Optional[AgentMemory] = None,
        message_window_size: Optional[int] = None,
        token_limit: Optional[int] = None,
        output_language: Optional[str] = None,
        tools: Optional[List[OpenAIFunction]] = None,
        response_terminators: Optional[List[ResponseTerminator]] = None,
    ) -> None:
        self.orig_sys_message: BaseMessage = system_message
        self.system_message = system_message
        self.role_name: str = system_message.role_name
        self.role_type: RoleType = system_message.role_type
        self._api_key = api_key
        self.model_backend: BaseModelBackend = (
            model
            if model is not None
            else ModelFactory.create(
                model_platform=ModelPlatformType.OPENAI,
                model_type=ModelType.GPT_4O_MINI,
                model_config_dict=ChatGPTConfig().model_dump(),
                api_key=self._api_key,
            )
        )
        self.output_language: Optional[str] = output_language
        if self.output_language is not None:
            self.set_output_language(self.output_language)

        self.model_type: ModelType = self.model_backend.model_type

        self.func_dict: Dict[str, Callable] = {}
        if tools is not None:
            for func in tools:
                self.func_dict[func.get_function_name()] = func.func

        self.model_config_dict = self.model_backend.model_config_dict

        self.model_token_limit = token_limit or self.model_backend.token_limit
        context_creator = ScoreBasedContextCreator(
            self.model_backend.token_counter,
            self.model_token_limit,
        )
        self.memory: AgentMemory = memory or ChatHistoryMemory(
            context_creator, window_size=message_window_size
        )

        self.terminated: bool = False
        self.response_terminators = response_terminators or []
        self.init_messages()

    def reset(self):
        r"""Resets the :obj:`ChatAgent` to its initial state and returns the
        stored messages.

        Returns:
            List[BaseMessage]: The stored messages.
        """
        self.terminated = False
        self.init_messages()
        for terminator in self.response_terminators:
            terminator.reset()

    @property
    def system_message(self) -> BaseMessage:
        r"""The getter method for the property :obj:`system_message`.

        Returns:
            BaseMessage: The system message of this agent.
        """
        return self._system_message

    @system_message.setter
    def system_message(self, message: BaseMessage):
        r"""The setter method for the property :obj:`system_message`.

        Args:
            message (BaseMessage): The message to be set as the
                new system message of this agent.
        """
        self._system_message = message

    def is_tools_added(self) -> bool:
        r"""Whether OpenAI function calling is enabled for this agent.

        Returns:
            bool: Whether OpenAI function calling is enabled for this
                agent, determined by whether the dictionary of tools
                is empty.
        """
        return len(self.func_dict) > 0

    def update_memory(
        self, message: BaseMessage, role: OpenAIBackendRole
    ) -> None:
        r"""Updates the agent memory with a new message.

        Args:
            message (BaseMessage): The new message to add to the stored
                messages.
            role (OpenAIBackendRole): The backend role type.
        """
        self.memory.write_record(
            MemoryRecord(message=message, role_at_backend=role)
        )

    def set_output_language(self, output_language: str) -> BaseMessage:
        r"""Sets the output language for the system message. This method
        updates the output language for the system message. The output
        language determines the language in which the output text should be
        generated.

        Args:
            output_language (str): The desired output language.

        Returns:
            BaseMessage: The updated system message object.
        """
        self.output_language = output_language
        content = self.orig_sys_message.content + (
            "\nRegardless of the input language, "
            f"you must output text in {output_language}."
        )
        self.system_message = self.system_message.create_new_instance(content)
        return self.system_message

    def get_info(
        self,
        id: Optional[str],
        usage: Optional[Dict[str, int]],
        termination_reasons: List[str],
        num_tokens: int,
        tool_calls: List[FunctionCallingRecord],
    ) -> Dict[str, Any]:
        r"""Returns a dictionary containing information about the chat session.

        Args:
            id (str, optional): The ID of the chat session.
            usage (Dict[str, int], optional): Information about the usage of
                the LLM model.
            termination_reasons (List[str]): The reasons for the termination
                of the chat session.
            num_tokens (int): The number of tokens used in the chat session.
            tool_calls (List[FunctionCallingRecord]): The list of function
                calling records, containing the information of called
                tools.

        Returns:
            Dict[str, Any]: The chat session information.
        """
        return {
            "id": id,
            "usage": usage,
            "termination_reasons": termination_reasons,
            "num_tokens": num_tokens,
            "tool_calls": tool_calls,
        }

    def init_messages(self) -> None:
        r"""Initializes the stored messages list with the initial system
        message.
        """
        system_record = MemoryRecord(
            message=self.system_message,
            role_at_backend=OpenAIBackendRole.SYSTEM,
        )
        self.memory.clear()
        self.memory.write_record(system_record)

    def record_message(self, message: BaseMessage) -> None:
        r"""Records the externally provided message into the agent memory as if
        it were an answer of the :obj:`ChatAgent` from the backend. Currently,
        the choice of the critic is submitted with this method.

        Args:
            message (BaseMessage): An external message to be recorded in the
                memory.
        """
        self.update_memory(message, OpenAIBackendRole.ASSISTANT)

    def step(
        self,
        input_message: BaseMessage,
        output_schema: Optional[BaseModel] = None,
    ) -> ChatAgentResponse:
        r"""Performs a single step in the chat session by generating a response
        to the input message.

        Args:
            input_message (BaseMessage): The input message to the agent.
                Its `role` field that specifies the role at backend may be
                either `user` or `assistant` but it will be set to `user`
                anyway since for the self agent any incoming message is
                external.
            output_schema (Optional[BaseModel]): An optional pydantic model
                that includes value types and field descriptions used to
                generate a structured response by LLM. This schema helps
                in defining the expected output format.

        Returns:
            ChatAgentResponse: A struct containing the output messages,
                a boolean indicating whether the chat session has terminated,
                and information about the chat session.
        """
        self.update_memory(input_message, OpenAIBackendRole.USER)

        output_messages: List[BaseMessage]
        info: Dict[str, Any]
        tool_calls: List[FunctionCallingRecord] = []
        while True:
            # Format messages and get the token number
            openai_messages: Optional[List[OpenAIMessage]]

            try:
                openai_messages, num_tokens = self.memory.get_context()
            except RuntimeError as e:
                return self.step_token_exceed(
                    e.args[1], tool_calls, "max_tokens_exceeded"
                )
            # use structed output response without tools
            # If the user provides the output_schema parameter and does not
            # specify the use of tools, then in the model config of the
            # chatgent, call the model specified by tools with
            # return_json_response of OpenAIFunction format, and return a
            # structured response with the user-specified output schema.
            if output_schema is not None and len(self.func_dict) == 0:
                self._add_output_schema_to_tool_list(output_schema)

            (
                response,
                output_messages,
                finish_reasons,
                usage_dict,
                response_id,
            ) = self._step_model_response(openai_messages, num_tokens)

            if (
                self.is_tools_added()
                and isinstance(response, ChatCompletion)
                and response.choices[0].message.tool_calls is not None
            ):
                # Tools added for function calling and not in stream mode

                tool_calls, func_assistant_msg, func_result_msg = (
                    self._add_tools_for_func_call(response, tool_calls)
                )

                # Update the messages
                self.update_memory(
                    func_assistant_msg, OpenAIBackendRole.ASSISTANT
                )
                self.update_memory(func_result_msg, OpenAIBackendRole.FUNCTION)

            else:
                # If the user specifies tools, it is necessary to wait for the
                # model to complete all tools' calls. Finally, use the
                # generated response as the input for the structure,
                # simultaneously calling the return_json_response function.
                # Call the model again with return_json_response in the format
                # of OpenAIFunction as the last tool, returning a structured
                # response with the user-specified output schema.
                if output_schema is not None and all(
                    record.func_name
                    != Constants.FUNC_NAME_FOR_STRUCTURE_OUTPUT
                    for record in tool_calls
                ):
                    self._add_output_schema_to_tool_list(output_schema)

                    (
                        response,
                        output_messages,
                        finish_reasons,
                        usage_dict,
                        response_id,
                    ) = self._step_model_response(openai_messages, num_tokens)

                    if isinstance(response, ChatCompletion):
                        # Tools added for function calling and not in stream
                        # mode
                        tool_calls, func_assistant_msg, func_result_msg = (
                            self._add_tools_for_func_call(response, tool_calls)
                        )

                        # Update the messages
                        self.update_memory(
                            func_assistant_msg, OpenAIBackendRole.ASSISTANT
                        )
                        self.update_memory(
                            func_result_msg, OpenAIBackendRole.FUNCTION
                        )

                info = self._step_get_info(
                    output_messages,
                    finish_reasons,
                    usage_dict,
                    response_id,
                    tool_calls,
                    num_tokens,
                )
                break

<<<<<<< HEAD
        return ChatAgentResponse(
            msgs=output_messages, terminated=self.terminated, info=info
        )
=======
        # if use structure response, set structure result as content of
        # BaseMessage
        if output_schema and self.model_type.is_openai:
            for base_message_item in output_messages:
                base_message_item.content = str(info['tool_calls'][-1].result)

        return ChatAgentResponse(output_messages, self.terminated, info)
>>>>>>> a632b09d

    async def step_async(
        self,
        input_message: BaseMessage,
        output_schema: Optional[BaseModel] = None,
    ) -> ChatAgentResponse:
        r"""Performs a single step in the chat session by generating a response
        to the input message. This agent step can call async function calls.

        Args:
            input_message (BaseMessage): The input message to the agent.
                Its `role` field that specifies the role at backend may be
                either `user` or `assistant` but it will be set to `user`
                anyway since for the self agent any incoming message is
                external.
            output_schema (Optional[BaseModel]): An optional pydantic model
                that includes value types and field descriptions used to
                generate a structured response by LLM. This schema helps
                in defining the expected output format.

        Returns:
            ChatAgentResponse: A struct containing the output messages,
                a boolean indicating whether the chat session has terminated,
                and information about the chat session.
        """
        self.update_memory(input_message, OpenAIBackendRole.USER)

        output_messages: List[BaseMessage]
        info: Dict[str, Any]
        tool_calls: List[FunctionCallingRecord] = []
        while True:
            # Format messages and get the token number
            openai_messages: Optional[List[OpenAIMessage]]

            try:
                openai_messages, num_tokens = self.memory.get_context()
            except RuntimeError as e:
                return self.step_token_exceed(
                    e.args[1], tool_calls, "max_tokens_exceeded"
                )
            if output_schema is not None:
                self._add_output_schema_to_tool_list(output_schema)

            (
                response,
                output_messages,
                finish_reasons,
                usage_dict,
                response_id,
            ) = self._step_model_response(openai_messages, num_tokens)

            if (
                self.is_tools_added()
                and isinstance(response, ChatCompletion)
                and response.choices[0].message.tool_calls is not None
            ):
                # Tools added for function calling and not in stream mode

                # Do function calling
                (
                    func_assistant_msg,
                    func_result_msg,
                    func_record,
                ) = await self.step_tool_call_async(response)

                # Update the messages
                self.update_memory(
                    func_assistant_msg, OpenAIBackendRole.ASSISTANT
                )
                self.update_memory(func_result_msg, OpenAIBackendRole.FUNCTION)

                # Record the function calling
                tool_calls.append(func_record)

            else:
                # use structed output response without tools
                if output_schema is not None and all(
                    record.func_name
                    != Constants.FUNC_NAME_FOR_STRUCTURE_OUTPUT
                    for record in tool_calls
                ):
                    self._add_output_schema_to_tool_list(output_schema)

                    (
                        response,
                        output_messages,
                        finish_reasons,
                        usage_dict,
                        response_id,
                    ) = self._step_model_response(openai_messages, num_tokens)

                    if isinstance(response, ChatCompletion):
                        # Tools added for function calling and not in stream
                        # mode
                        tool_calls, func_assistant_msg, func_result_msg = (
                            self._add_tools_for_func_call(response, tool_calls)
                        )

                        # Update the messages
                        self.update_memory(
                            func_assistant_msg, OpenAIBackendRole.ASSISTANT
                        )
                        self.update_memory(
                            func_result_msg, OpenAIBackendRole.FUNCTION
                        )

                # Function calling disabled or not a function calling
                info = self._step_get_info(
                    output_messages,
                    finish_reasons,
                    usage_dict,
                    response_id,
                    tool_calls,
                    num_tokens,
                )
                break

<<<<<<< HEAD
        return ChatAgentResponse(
            msgs=output_messages, terminated=self.terminated, info=info
        )
=======
        # if use structure response, set structure result as content of
        # BaseMessage
        if output_schema and self.model_type.is_openai:
            for base_message_item in output_messages:
                base_message_item.content = str(info['tool_calls'][0].result)

        return ChatAgentResponse(output_messages, self.terminated, info)
>>>>>>> a632b09d

    def _add_tools_for_func_call(
        self,
        response: ChatCompletion,
        tool_calls: List[FunctionCallingRecord],
    ) -> tuple[
        List[FunctionCallingRecord],
        FunctionCallingMessage,
        FunctionCallingMessage,
    ]:
        r"""
        Handles adding tools for function calls based on the response.
        This method processes a function call within the chat completion
        response, and records the function call in the provided
        list of tool calls.
        Args:
            response (ChatCompletion): The response object from the chat
                completion.
            tool_calls (List[FunctionCallingRecord]): The list to record
                function calls.
        Returns:
            tuple: A tuple containing:
                - List[FunctionCallingRecord]: The updated list of function
                  call records.
                - FunctionCallingMessage: The assistant's message regarding the
                  function call.
                - FunctionCallingMessage: The result message of the function
                  call.
        """

        # Perform function calling
        func_assistant_msg, func_result_msg, func_record = self.step_tool_call(
            response
        )

        # Record the function call in the list of tool calls
        tool_calls.append(func_record)

        # Return updated tool calls list, assistant's message, and function
        # result message
        return tool_calls, func_assistant_msg, func_result_msg

    def _add_output_schema_to_tool_list(self, output_schema: BaseModel):
        r"""Handles the structured output response for OpenAI.
        This method processes the given output schema and integrates the
        resulting function into the tools for the OpenAI model configuration.
        Args:
            output_schema (BaseModel): The schema representing the expected
                output structure.
        """

        # step 1 extract the output_schema info as json.
        schema_json = get_pydantic_object_schema(output_schema)

        # step 2 convert output schema json as callable string
        func_str = json_to_function_code(schema_json)

        # step 3 get callable function from string
        func_callable = func_string_to_callable(func_str)

        # step 4 add return_json_func into tools
        func = OpenAIFunction(func_callable)
        tools = [func]
        self.func_dict[func.get_function_name()] = func.func
        if self.model_type.is_openai:
            self.model_backend.model_config_dict = ChatGPTConfig(
                tools=tools
            ).__dict__
        elif self.model_type.is_gemini:
            from camel.configs.gemini_config import GeminiConfig

            self.model_backend.model_config_dict = GeminiConfig(
                tools=tools
            ).__dict__

    def _step_model_response(
        self,
        openai_messages: List[OpenAIMessage],
        num_tokens: int,
    ) -> tuple[
        Union[ChatCompletion, Stream],
        List[BaseMessage],
        List[str],
        Dict[str, int],
        str,
    ]:
        r"""Internal function for agent step model response."""
        # Obtain the model's response
        response = self.model_backend.run(openai_messages)

        if isinstance(response, ChatCompletion):
            output_messages, finish_reasons, usage_dict, response_id = (
                self.handle_batch_response(response)
            )
        else:
            output_messages, finish_reasons, usage_dict, response_id = (
                self.handle_stream_response(response, num_tokens)
            )
        return (
            response,
            output_messages,
            finish_reasons,
            usage_dict,
            response_id,
        )

    def _step_get_info(
        self,
        output_messages: List[BaseMessage],
        finish_reasons: List[str],
        usage_dict: Dict[str, int],
        response_id: str,
        tool_calls: List[FunctionCallingRecord],
        num_tokens: int,
    ) -> Dict[str, Any]:
        # Loop over responses terminators, get list of termination
        # tuples with whether the terminator terminates the agent
        # and termination reason
        termination = [
            terminator.is_terminated(output_messages)
            for terminator in self.response_terminators
        ]
        # Terminate the agent if any of the terminator terminates
        self.terminated, termination_reason = next(
            (
                (terminated, termination_reason)
                for terminated, termination_reason in termination
                if terminated
            ),
            (False, None),
        )
        # For now only retain the first termination reason
        if self.terminated and termination_reason is not None:
            finish_reasons = [termination_reason] * len(finish_reasons)

        info = self.get_info(
            response_id,
            usage_dict,
            finish_reasons,
            num_tokens,
            tool_calls,
        )
        return info

    def handle_batch_response(
        self, response: ChatCompletion
    ) -> Tuple[List[BaseMessage], List[str], Dict[str, int], str]:
        r"""

        Args:
            response (dict): Model response.

        Returns:
            tuple: A tuple of list of output `ChatMessage`, list of
                finish reasons, usage dictionary, and response id.
        """
        output_messages: List[BaseMessage] = []
        for choice in response.choices:
            chat_message = BaseMessage(
                role_name=self.role_name,
                role_type=self.role_type,
                meta_dict=dict(),
                content=choice.message.content or "",
            )
            output_messages.append(chat_message)
        finish_reasons = [
            str(choice.finish_reason) for choice in response.choices
        ]
        usage = (
            response.usage.model_dump() if response.usage is not None else {}
        )
        return (
            output_messages,
            finish_reasons,
            usage,
            response.id,
        )

    def handle_stream_response(
        self,
        response: Stream[ChatCompletionChunk],
        prompt_tokens: int,
    ) -> Tuple[List[BaseMessage], List[str], Dict[str, int], str]:
        r"""

        Args:
            response (dict): Model response.
            prompt_tokens (int): Number of input prompt tokens.

        Returns:
            tuple: A tuple of list of output `ChatMessage`, list of
                finish reasons, usage dictionary, and response id.
        """
        content_dict: defaultdict = defaultdict(lambda: "")
        finish_reasons_dict: defaultdict = defaultdict(lambda: "")
        output_messages: List[BaseMessage] = []
        response_id: str = ""
        # All choices in one response share one role
        for chunk in response:
            response_id = chunk.id
            for choice in chunk.choices:
                index = choice.index
                delta = choice.delta
                if delta.content is not None:
                    # When response has not been stopped
                    # Notice that only the first chunk_dict has the "role"
                    content_dict[index] += delta.content
                else:
                    finish_reasons_dict[index] = choice.finish_reason
                    chat_message = BaseMessage(
                        role_name=self.role_name,
                        role_type=self.role_type,
                        meta_dict=dict(),
                        content=content_dict[index],
                    )
                    output_messages.append(chat_message)
        finish_reasons = [
            finish_reasons_dict[i] for i in range(len(finish_reasons_dict))
        ]
        usage_dict = self.get_usage_dict(output_messages, prompt_tokens)
        return output_messages, finish_reasons, usage_dict, response_id

    def step_token_exceed(
        self,
        num_tokens: int,
        tool_calls: List[FunctionCallingRecord],
        termination_reason: str,
    ) -> ChatAgentResponse:
        r"""Return trivial response containing number of tokens and information
        of called functions when the number of tokens exceeds.

        Args:
            num_tokens (int): Number of tokens in the messages.
            tool_calls (List[FunctionCallingRecord]): List of information
                objects of functions called in the current step.
            termination_reason (str): String of termination reason.

        Returns:
            ChatAgentResponse: The struct containing trivial outputs and
                information about token number and called functions.
        """
        self.terminated = True
        output_messages: List[BaseMessage] = []

        info = self.get_info(
            None,
            None,
            [termination_reason],
            num_tokens,
            tool_calls,
        )

        return ChatAgentResponse(
            msgs=output_messages,
            terminated=self.terminated,
            info=info,
        )

    def step_tool_call(
        self,
        response: ChatCompletion,
    ) -> Tuple[
        FunctionCallingMessage, FunctionCallingMessage, FunctionCallingRecord
    ]:
        r"""Execute the function with arguments following the model's response.

        Args:
            response (Dict[str, Any]): The response obtained by calling the
                model.

        Returns:
            tuple: A tuple consisting of two obj:`FunctionCallingMessage`,
                one about the arguments and the other about the execution
                result, and a struct for logging information about this
                function call.
        """
        choice = response.choices[0]
        if choice.message.tool_calls is None:
            raise RuntimeError("Tool call is None")
        func_name = choice.message.tool_calls[0].function.name
        func = self.func_dict[func_name]

        args_str: str = choice.message.tool_calls[0].function.arguments
        args = json.loads(args_str)

        # Pass the extracted arguments to the indicated function
        try:
            result = func(**args)
        except Exception:
            raise ValueError(
                f"Execution of function {func.__name__} failed with "
                f"arguments being {args}."
            )

        assist_msg = FunctionCallingMessage(
            role_name=self.role_name,
            role_type=self.role_type,
            meta_dict=None,
            content="",
            func_name=func_name,
            args=args,
        )
        func_msg = FunctionCallingMessage(
            role_name=self.role_name,
            role_type=self.role_type,
            meta_dict=None,
            content="",
            func_name=func_name,
            result=result,
        )

        # Record information about this function call
        func_record = FunctionCallingRecord(
            func_name=func_name, args=args, result=result
        )
        return assist_msg, func_msg, func_record

    async def step_tool_call_async(
        self,
        response: ChatCompletion,
    ) -> Tuple[
        FunctionCallingMessage, FunctionCallingMessage, FunctionCallingRecord
    ]:
        r"""Execute the async function with arguments following the model's
        response.

        Args:
            response (Dict[str, Any]): The response obtained by calling the
                model.

        Returns:
            tuple: A tuple consisting of two obj:`FunctionCallingMessage`,
                one about the arguments and the other about the execution
                result, and a struct for logging information about this
                function call.
        """
        # Note that when function calling is enabled, `n` is set to 1.
        choice = response.choices[0]
        if choice.message.tool_calls is None:
            raise RuntimeError("Tool call is None")
        func_name = choice.message.tool_calls[0].function.name
        func = self.func_dict[func_name]

        args_str: str = choice.message.tool_calls[0].function.arguments
        args = json.loads(args_str)

        # Pass the extracted arguments to the indicated function
        try:
            result = await func(**args)
        except Exception:
            raise ValueError(
                f"Execution of function {func.__name__} failed with "
                f"arguments being {args}."
            )

        assist_msg = FunctionCallingMessage(
            role_name=self.role_name,
            role_type=self.role_type,
            meta_dict=None,
            content="",
            func_name=func_name,
            args=args,
        )
        func_msg = FunctionCallingMessage(
            role_name=self.role_name,
            role_type=self.role_type,
            meta_dict=None,
            content="",
            func_name=func_name,
            result=result,
        )

        # Record information about this function call
        func_record = FunctionCallingRecord(
            func_name=func_name, args=args, result=result
        )
        return assist_msg, func_msg, func_record

    def get_usage_dict(
        self, output_messages: List[BaseMessage], prompt_tokens: int
    ) -> Dict[str, int]:
        r"""Get usage dictionary when using the stream mode.

        Args:
            output_messages (list): List of output messages.
            prompt_tokens (int): Number of input prompt tokens.

        Returns:
            dict: Usage dictionary.
        """
        encoding = get_model_encoding(self.model_type.value_for_tiktoken)
        completion_tokens = 0
        for message in output_messages:
            completion_tokens += len(encoding.encode(message.content))
        usage_dict = dict(
            completion_tokens=completion_tokens,
            prompt_tokens=prompt_tokens,
            total_tokens=completion_tokens + prompt_tokens,
        )
        return usage_dict

    def __repr__(self) -> str:
        r"""Returns a string representation of the :obj:`ChatAgent`.

        Returns:
            str: The string representation of the :obj:`ChatAgent`.
        """
        return (
            f"ChatAgent({self.role_name}, {self.role_type}, {self.model_type})"
        )<|MERGE_RESOLUTION|>--- conflicted
+++ resolved
@@ -25,8 +25,6 @@
     Tuple,
     Union,
 )
-
-from pydantic import BaseModel
 
 from pydantic import BaseModel
 
@@ -427,19 +425,15 @@
                 )
                 break
 
-<<<<<<< HEAD
-        return ChatAgentResponse(
-            msgs=output_messages, terminated=self.terminated, info=info
-        )
-=======
         # if use structure response, set structure result as content of
         # BaseMessage
         if output_schema and self.model_type.is_openai:
             for base_message_item in output_messages:
                 base_message_item.content = str(info['tool_calls'][-1].result)
 
-        return ChatAgentResponse(output_messages, self.terminated, info)
->>>>>>> a632b09d
+        return ChatAgentResponse(
+            msgs=output_messages, terminated=self.terminated, info=info
+        )
 
     async def step_async(
         self,
@@ -557,19 +551,15 @@
                 )
                 break
 
-<<<<<<< HEAD
-        return ChatAgentResponse(
-            msgs=output_messages, terminated=self.terminated, info=info
-        )
-=======
         # if use structure response, set structure result as content of
         # BaseMessage
         if output_schema and self.model_type.is_openai:
             for base_message_item in output_messages:
                 base_message_item.content = str(info['tool_calls'][0].result)
 
-        return ChatAgentResponse(output_messages, self.terminated, info)
->>>>>>> a632b09d
+        return ChatAgentResponse(
+            msgs=output_messages, terminated=self.terminated, info=info
+        )
 
     def _add_tools_for_func_call(
         self,
@@ -637,13 +627,13 @@
         if self.model_type.is_openai:
             self.model_backend.model_config_dict = ChatGPTConfig(
                 tools=tools
-            ).__dict__
+            ).as_dict()
         elif self.model_type.is_gemini:
             from camel.configs.gemini_config import GeminiConfig
 
             self.model_backend.model_config_dict = GeminiConfig(
                 tools=tools
-            ).__dict__
+            ).as_dict()
 
     def _step_model_response(
         self,
