--- conflicted
+++ resolved
@@ -19,12 +19,7 @@
 from typing import TYPE_CHECKING, Any, Callable, Dict, List, Optional, Tuple
 
 from camel.agents import BaseAgent
-<<<<<<< HEAD
-from camel.configs import BaseConfig, ChatGPTConfig, ChatGPTVisionConfig
-from camel.functions import OpenAIFunction
-=======
-from camel.configs import ChatGPTConfig
->>>>>>> d7e49241
+from camel.configs import ChatGPTConfig, ChatGPTVisionConfig
 from camel.memories import (
     AgentMemory,
     ChatHistoryMemory,
