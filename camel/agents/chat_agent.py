# =========== Copyright 2023 @ CAMEL-AI.org. All Rights Reserved. ===========
# Licensed under the Apache License, Version 2.0 (the “License”);
# you may not use this file except in compliance with the License.
# You may obtain a copy of the License at
#
#     http://www.apache.org/licenses/LICENSE-2.0
#
# Unless required by applicable law or agreed to in writing, software
# distributed under the License is distributed on an “AS IS” BASIS,
# WITHOUT WARRANTIES OR CONDITIONS OF ANY KIND, either express or implied.
# See the License for the specific language governing permissions and
# limitations under the License.
# =========== Copyright 2023 @ CAMEL-AI.org. All Rights Reserved. ===========
import types
from collections import defaultdict
from dataclasses import dataclass
from typing import Any, Dict, List, Optional, Tuple

from tenacity import retry
from tenacity.stop import stop_after_attempt
from tenacity.wait import wait_exponential

from camel.agents import BaseAgent
from camel.configs import ChatGPTConfig
from camel.messages import BaseMessage
from camel.models import BaseModelBackend, ModelFactory
from camel.typing import ModelType, RoleType
from camel.utils import num_tokens_from_messages, openai_api_key_required


@dataclass(frozen=True)
class ChatAgentResponse:
    r"""Response of a ChatAgent.

    Attributes:
        msgs (List[BaseMessage]): A list of zero, one or several messages.
            If the list is empty, there is some error in message generation.
            If the list has one message, this is normal mode.
            If the list has several messages, this is the critic mode.
        terminated (bool): A boolean indicating whether the agent decided
            to terminate the chat session.
        info (Dict[str, Any]): Extra information about the chat message.
    """
    msgs: List[BaseMessage]
    terminated: bool
    info: Dict[str, Any]

    @property
    def msg(self):
        if len(self.msgs) != 1:
            raise RuntimeError("Property msg is only available"
                               "for a single message in msgs")
        return self.msgs[0]


@dataclass(frozen=True)
class ChatRecord:
    r"""Historical records of who made what message.

    Attributes:
        role_at_backend (str): Role of the message that mirrors OpenAI
            message role that may be `system` or `user` or `assistant`.
        message (BaseMessage): Message payload.
    """
    role_at_backend: str
    message: BaseMessage

    def to_openai_message(self):
        r"""Converts the payload message to OpenAI-compatible format.

        Returns:
            OpenAIMessage: OpenAI-compatible message
        """
        return self.message.to_openai_message(self.role_at_backend)


class ChatAgent(BaseAgent):
    r"""Class for managing conversations of CAMEL Chat Agents.

    Args:
        system_message (BaseMessage): The system message for the chat agent.
        model (ModelType, optional): The LLM model to use for generating
            responses. (default :obj:`ModelType.GPT_3_5_TURBO`)
        model_config (Any, optional): Configuration options for the LLM model.
            (default: :obj:`None`)
        message_window_size (int, optional): The maximum number of previous
            messages to include in the context window. If `None`, no windowing
            is performed. (default: :obj:`None`)
        output_language (str, optional): The language to be output by the
        agent. (default: :obj:`None`)
    """

    def __init__(
        self,
        system_message: BaseMessage,
        model: Optional[ModelType] = None,
        model_config: Optional[Any] = None,
        message_window_size: Optional[int] = None,
        output_language: Optional[str] = None,
    ) -> None:

        self.system_message: BaseMessage = system_message
        self.role_name: str = system_message.role_name
        self.role_type: RoleType = system_message.role_type
        self.output_language: Optional[str] = output_language
        if output_language is not None:
            self.set_output_language(self.output_language)

        self.model: ModelType = (model if model is not None else
                                 ModelType.GPT_3_5_TURBO)
        self.model_config: ChatGPTConfig = model_config or ChatGPTConfig()
        self.message_window_size: Optional[int] = message_window_size

        self.model_backend: BaseModelBackend = ModelFactory.create(
            self.model, self.model_config.__dict__)
        self.model_token_limit: int = self.model_backend.token_limit

        self.terminated: bool = False
        self.stored_messages: List[ChatRecord]
        self.init_messages()

    def reset(self) -> List[ChatRecord]:
        r"""Resets the :obj:`ChatAgent` to its initial state and returns the
        stored messages.

        Returns:
            List[BaseMessage]: The stored messages.
        """
        self.terminated = False
        self.init_messages()
        return self.stored_messages

    def set_output_language(self, output_language: str) -> BaseMessage:
        r"""Sets the output language for the system message. This method
        updates the output language for the system message. The output
        language determines the language in which the output text should be
        generated.

        Args:
            output_language (str): The desired output language.

        Returns:
            BaseMessage: The updated system message object.
        """
        self.output_language = output_language
        content = (self.system_message.content +
                   ("\nRegardless of the input language, "
                    f"you must output text in {output_language}."))
        self.system_message = self.system_message.create_new_instance(content)
        return self.system_message

    def get_info(
        self,
        id: Optional[str],
        usage: Optional[Dict[str, int]],
        termination_reasons: List[str],
        num_tokens: int,
    ) -> Dict[str, Any]:
        r"""Returns a dictionary containing information about the chat session.

        Args:
            id (str, optional): The ID of the chat session.
            usage (Dict[str, int], optional): Information about the usage of
                the LLM model.
            termination_reasons (List[str]): The reasons for the termination of
                the chat session.
            num_tokens (int): The number of tokens used in the chat session.

        Returns:
            Dict[str, Any]: The chat session information.
        """
        return {
            "id": id,
            "usage": usage,
            "termination_reasons": termination_reasons,
            "num_tokens": num_tokens,
        }

    def init_messages(self) -> None:
        r"""Initializes the stored messages list with the initial system
        message.
        """
        self.stored_messages = [ChatRecord('system', self.system_message)]

    def update_messages(self, role: str,
                        message: BaseMessage) -> List[ChatRecord]:
        r"""Updates the stored messages list with a new message.

        Args:
            message (BaseMessage): The new message to add to the stored
                messages.

        Returns:
            List[BaseMessage]: The updated stored messages.
        """
        if role not in {'system', 'user', 'assistant'}:
            raise ValueError(f"Unsupported role {role}")
        self.stored_messages.append(ChatRecord(role, message))
        return self.stored_messages

    def submit_message(self, message: BaseMessage) -> None:
        r"""Submits the externaly provided message as if it were an answer of
        the chat LLM from the backend. Currently the choise of the critic is
        submitted with this method.

        Args:
            message (BaseMessage): An external message to be added as an
                assistant response.
        """
        self.stored_messages.append(ChatRecord('assistant', message))

    @retry(wait=wait_exponential(min=5, max=60), stop=stop_after_attempt(5))
    @openai_api_key_required
    def step(
        self,
        input_message: BaseMessage,
    ) -> ChatAgentResponse:
        r"""Performs a single step in the chat session by generating a response
        to the input message.

        Args:
<<<<<<< HEAD
            input_message (ChatMessage): The input message to the agent.
                Its `role` field that specifies the role at backend may be
                either `user` or `assistant` but it will be set to `user`
                anyway since for the self agent any incoming message is
                external.
=======
            input_message (BaseMessage): The input message to the agent.
            Its `role` field that specifies the role at backen may be either
            `user` or `assistant` but it will be set to `user` anyway since
            for the self agent any incoming message is external.
>>>>>>> f4de3ffd

        Returns:
            ChatAgentResponse: A struct containing the output messages,
                a boolean indicating whether the chat session has terminated,
                and information about the chat session.
        """
        messages = self.update_messages('user', input_message)
        if self.message_window_size is not None and len(
                messages) > self.message_window_size:
            messages = [ChatRecord('system', self.system_message)
                        ] + messages[-self.message_window_size:]
        openai_messages = [record.to_openai_message() for record in messages]
        num_tokens = num_tokens_from_messages(openai_messages, self.model)

<<<<<<< HEAD
=======
        output_messages: Optional[List[BaseMessage]]
>>>>>>> f4de3ffd
        info: Dict[str, Any]

        if num_tokens < self.model_token_limit:
            response = self.model_backend.run(openai_messages)
<<<<<<< HEAD
            self.validate_model_response(response)
            if not self.model_backend.stream:
                output_messages = self.handle_batch_response(response)
                info = self.get_info(
                    response["id"],
                    response["usage"],
                    [
                        str(choice["finish_reason"])
                        for choice in response["choices"]
                    ],
                    num_tokens,
                )
            else:
                output_messages, finish_reasons, usage_dict, response_id = \
                    self.handle_stream_response(response, num_tokens)
                info = self.get_info(
                    response_id,
                    usage_dict,
                    finish_reasons,
                    num_tokens,
                )
=======
            if not isinstance(response, dict):
                raise RuntimeError("OpenAI returned unexpected struct")
            output_messages = [
                BaseMessage(role_name=self.role_name, role_type=self.role_type,
                            meta_dict=dict(),
                            content=choice["message"]['content'])
                for choice in response["choices"]
            ]
            info = self.get_info(
                response["id"],
                response["usage"],
                [
                    str(choice["finish_reason"])
                    for choice in response["choices"]
                ],
                num_tokens,
            )
>>>>>>> f4de3ffd
        else:
            self.terminated = True
            output_messages = []

            info = self.get_info(
                None,
                None,
                ["max_tokens_exceeded"],
                num_tokens,
            )

        return ChatAgentResponse(output_messages, self.terminated, info)

    def validate_model_response(self, response: Any):
        if not self.model_backend.stream:
            if not isinstance(response, dict):
                raise RuntimeError("OpenAI returned unexpected batch struct")
        else:
            if not isinstance(response, types.GeneratorType):
                raise RuntimeError("OpenAI returned unexpected stream struct")

    def handle_batch_response(self, response: Dict[str,
                                                   Any]) -> List[ChatMessage]:
        r"""

        Args:
            response (dict): Model response.

        Returns:
            List[ChatMessage]: A tuple of list of output `ChatMessage`.
        """
        output_messages: List[ChatMessage] = []
        for choice in response["choices"]:
            chat_message = ChatMessage(role_name=self.role_name,
                                       role_type=self.role_type,
                                       meta_dict=dict(),
                                       **dict(choice["message"]))
            output_messages.append(chat_message)
        return output_messages

    def handle_stream_response(
        self,
        response: Any,
        prompt_tokens: int,
    ) -> Tuple[List[ChatMessage], List[str], Dict[str, int], str]:
        r"""

        Args:
            response (dict): Model response.
            prompt_tokens (int): Number of input prompt tokens.

        Returns:
            tuple: A tuple of list of output `ChatMessage`, list of
                finish reasons, usage dictionary, and response id.
        """
        content_dict = defaultdict(lambda: "")
        finish_reasons = defaultdict(lambda: "")
        output_messages: List[ChatMessage] = []
        response_id: str = ""
        # All choices in one response share one role
        role: str = ""
        for i, chunk in enumerate(response):
            chunk: Dict[str, Any]
            response_id = chunk["id"]
            for _, choice in enumerate(chunk["choices"]):
                index = choice["index"]
                choice: Dict[str, Any]
                delta = choice["delta"]
                if len(delta) != 0:
                    # When response has not been stopped
                    # Notice that only the first chunk has the "role"
                    role = delta.get("role", role)
                    delta_content = delta.get("content", "")
                    content_dict[index] += delta_content
                else:
                    finish_reasons[index] = choice["finish_reason"]
                    chat_message = ChatMessage(
                        role_name=self.role_name, role_type=self.role_type,
                        meta_dict=dict(),
                        **dict(role=role, content=content_dict[index]))
                    output_messages.append(chat_message)
        finish_reasons = [
            finish_reasons[i] for i in range(len(finish_reasons))
        ]
        usage_dict = self.get_usage_dict(output_messages, prompt_tokens)
        return output_messages, finish_reasons, usage_dict, response_id

    def get_usage_dict(self, output_messages: List[ChatMessage],
                       prompt_tokens: int) -> Dict[str, int]:
        r"""Get usage dictionary when using the stream mode.

        Args:
            output_messages (list): List of output messages.
            prompt_tokens (int): Number of input prompt tokens.

        Returns:
            dict: Usage dictionary.
        """
        openai_messages = [
            message.to_openai_message() for message in output_messages
        ]
        completion_tokens = num_tokens_from_messages(openai_messages,
                                                     self.model)
        prompt_tokens = prompt_tokens
        usage_dict = dict(completion_tokens=completion_tokens,
                          prompt_tokens=prompt_tokens,
                          total_tokens=completion_tokens + prompt_tokens)
        return usage_dict

    def __repr__(self) -> str:
        r"""Returns a string representation of the :obj:`ChatAgent`.

        Returns:
            str: The string representation of the :obj:`ChatAgent`.
        """
        return f"ChatAgent({self.role_name}, {self.role_type}, {self.model})"<|MERGE_RESOLUTION|>--- conflicted
+++ resolved
@@ -219,18 +219,10 @@
         to the input message.
 
         Args:
-<<<<<<< HEAD
-            input_message (ChatMessage): The input message to the agent.
-                Its `role` field that specifies the role at backend may be
-                either `user` or `assistant` but it will be set to `user`
-                anyway since for the self agent any incoming message is
-                external.
-=======
             input_message (BaseMessage): The input message to the agent.
             Its `role` field that specifies the role at backen may be either
             `user` or `assistant` but it will be set to `user` anyway since
             for the self agent any incoming message is external.
->>>>>>> f4de3ffd
 
         Returns:
             ChatAgentResponse: A struct containing the output messages,
@@ -245,55 +237,11 @@
         openai_messages = [record.to_openai_message() for record in messages]
         num_tokens = num_tokens_from_messages(openai_messages, self.model)
 
-<<<<<<< HEAD
-=======
         output_messages: Optional[List[BaseMessage]]
->>>>>>> f4de3ffd
         info: Dict[str, Any]
 
         if num_tokens < self.model_token_limit:
             response = self.model_backend.run(openai_messages)
-<<<<<<< HEAD
-            self.validate_model_response(response)
-            if not self.model_backend.stream:
-                output_messages = self.handle_batch_response(response)
-                info = self.get_info(
-                    response["id"],
-                    response["usage"],
-                    [
-                        str(choice["finish_reason"])
-                        for choice in response["choices"]
-                    ],
-                    num_tokens,
-                )
-            else:
-                output_messages, finish_reasons, usage_dict, response_id = \
-                    self.handle_stream_response(response, num_tokens)
-                info = self.get_info(
-                    response_id,
-                    usage_dict,
-                    finish_reasons,
-                    num_tokens,
-                )
-=======
-            if not isinstance(response, dict):
-                raise RuntimeError("OpenAI returned unexpected struct")
-            output_messages = [
-                BaseMessage(role_name=self.role_name, role_type=self.role_type,
-                            meta_dict=dict(),
-                            content=choice["message"]['content'])
-                for choice in response["choices"]
-            ]
-            info = self.get_info(
-                response["id"],
-                response["usage"],
-                [
-                    str(choice["finish_reason"])
-                    for choice in response["choices"]
-                ],
-                num_tokens,
-            )
->>>>>>> f4de3ffd
         else:
             self.terminated = True
             output_messages = []
@@ -327,10 +275,10 @@
         """
         output_messages: List[ChatMessage] = []
         for choice in response["choices"]:
-            chat_message = ChatMessage(role_name=self.role_name,
+            chat_message = BaseMessage(role_name=self.role_name,
                                        role_type=self.role_type,
                                        meta_dict=dict(),
-                                       **dict(choice["message"]))
+                                       content=choice["message"]['content'])
             output_messages.append(chat_message)
         return output_messages
 
@@ -370,10 +318,10 @@
                     content_dict[index] += delta_content
                 else:
                     finish_reasons[index] = choice["finish_reason"]
-                    chat_message = ChatMessage(
-                        role_name=self.role_name, role_type=self.role_type,
-                        meta_dict=dict(),
-                        **dict(role=role, content=content_dict[index]))
+                    chat_message = BaseMessage(role_name=self.role_name,
+                                       role_type=self.role_type,
+                                       meta_dict=dict(),
+                                       content=choice["message"]['content'])
                     output_messages.append(chat_message)
         finish_reasons = [
             finish_reasons[i] for i in range(len(finish_reasons))
