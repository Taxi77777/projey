# ========= Copyright 2023-2024 @ CAMEL-AI.org. All Rights Reserved. =========
# Licensed under the Apache License, Version 2.0 (the "License");
# you may not use this file except in compliance with the License.
# You may obtain a copy of the License at
#
#     http://www.apache.org/licenses/LICENSE-2.0
#
# Unless required by applicable law or agreed to in writing, software
# distributed under the License is distributed on an "AS IS" BASIS,
# WITHOUT WARRANTIES OR CONDITIONS OF ANY KIND, either express or implied.
# See the License for the specific language governing permissions and
# limitations under the License.
# ========= Copyright 2023-2024 @ CAMEL-AI.org. All Rights Reserved. =========
# ruff: noqa: I001
from .function_tool import (
    FunctionTool,
    get_openai_function_schema,
    get_openai_tool_schema,
    generate_docstring,
)
from .open_api_specs.security_config import openapi_security_config

from .math_toolkit import MathToolkit
from .search_toolkit import SearchToolkit
from .weather_toolkit import WeatherToolkit
from .dalle_toolkit import DalleToolkit
from .ask_news_toolkit import AskNewsToolkit, AsyncAskNewsToolkit
from .linkedin_toolkit import LinkedInToolkit
from .reddit_toolkit import RedditToolkit
from .meshy_toolkit import MeshyToolkit
from .openbb_toolkit import OpenBBToolkit

from .base import BaseToolkit
from .google_maps_toolkit import GoogleMapsToolkit
from .code_execution import CodeExecutionToolkit
from .github_toolkit import GithubToolkit
from .google_scholar_toolkit import GoogleScholarToolkit
from .arxiv_toolkit import ArxivToolkit
from .slack_toolkit import SlackToolkit
from .twitter_toolkit import TwitterToolkit
from .open_api_toolkit import OpenAPIToolkit
from .retrieval_toolkit import RetrievalToolkit
from .notion_toolkit import NotionToolkit
from .human_toolkit import HumanToolkit
from .stripe_toolkit import StripeToolkit
from .video_toolkit import VideoDownloaderToolkit
from .dappier_toolkit import DappierToolkit
from .networkx_toolkit import NetworkXToolkit
from .semantic_scholar_toolkit import SemanticScholarToolkit
<<<<<<< HEAD
from .zappier_toolkit import ZapierToolkit
=======
from .sympy_toolkit import SymPyToolkit
from .mineru_toolkit import MinerUToolkit

>>>>>>> 02bf9301

__all__ = [
    'BaseToolkit',
    'FunctionTool',
    'get_openai_function_schema',
    'get_openai_tool_schema',
    "generate_docstring",
    'openapi_security_config',
    'GithubToolkit',
    'MathToolkit',
    'GoogleMapsToolkit',
    'SearchToolkit',
    'SlackToolkit',
    'DalleToolkit',
    'TwitterToolkit',
    'WeatherToolkit',
    'RetrievalToolkit',
    'OpenAPIToolkit',
    'LinkedInToolkit',
    'RedditToolkit',
    'CodeExecutionToolkit',
    'AskNewsToolkit',
    'AsyncAskNewsToolkit',
    'GoogleScholarToolkit',
    'NotionToolkit',
    'ArxivToolkit',
    'HumanToolkit',
    'VideoDownloaderToolkit',
    'StripeToolkit',
    'MeshyToolkit',
    'OpenBBToolkit',
    'DappierToolkit',
    'NetworkXToolkit',
    'SemanticScholarToolkit',
<<<<<<< HEAD
    'ZapierToolkit',
=======
    'SymPyToolkit',
    'MinerUToolkit',
>>>>>>> 02bf9301
]<|MERGE_RESOLUTION|>--- conflicted
+++ resolved
@@ -47,13 +47,10 @@
 from .dappier_toolkit import DappierToolkit
 from .networkx_toolkit import NetworkXToolkit
 from .semantic_scholar_toolkit import SemanticScholarToolkit
-<<<<<<< HEAD
 from .zappier_toolkit import ZapierToolkit
-=======
 from .sympy_toolkit import SymPyToolkit
 from .mineru_toolkit import MinerUToolkit
 
->>>>>>> 02bf9301
 
 __all__ = [
     'BaseToolkit',
@@ -88,10 +85,7 @@
     'DappierToolkit',
     'NetworkXToolkit',
     'SemanticScholarToolkit',
-<<<<<<< HEAD
     'ZapierToolkit',
-=======
     'SymPyToolkit',
     'MinerUToolkit',
->>>>>>> 02bf9301
 ]