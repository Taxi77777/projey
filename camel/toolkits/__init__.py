# ========= Copyright 2023-2024 @ CAMEL-AI.org. All Rights Reserved. =========
# Licensed under the Apache License, Version 2.0 (the "License");
# you may not use this file except in compliance with the License.
# You may obtain a copy of the License at
#
#     http://www.apache.org/licenses/LICENSE-2.0
#
# Unless required by applicable law or agreed to in writing, software
# distributed under the License is distributed on an "AS IS" BASIS,
# WITHOUT WARRANTIES OR CONDITIONS OF ANY KIND, either express or implied.
# See the License for the specific language governing permissions and
# limitations under the License.
# ========= Copyright 2023-2024 @ CAMEL-AI.org. All Rights Reserved. =========
# ruff: noqa: I001
from .function_tool import (
    FunctionTool,
    get_openai_function_schema,
    get_openai_tool_schema,
    generate_docstring,
)
from .open_api_specs.security_config import openapi_security_config

from .math_toolkit import MathToolkit
from .search_toolkit import SearchToolkit
from .weather_toolkit import WeatherToolkit
from .dalle_toolkit import DalleToolkit
from .ask_news_toolkit import AskNewsToolkit, AsyncAskNewsToolkit
from .linkedin_toolkit import LinkedInToolkit
from .reddit_toolkit import RedditToolkit
from .meshy_toolkit import MeshyToolkit
from .openbb_toolkit import OpenBBToolkit

from .base import BaseToolkit
from .google_maps_toolkit import GoogleMapsToolkit
from .code_execution import CodeExecutionToolkit
from .github_toolkit import GithubToolkit
from .google_scholar_toolkit import GoogleScholarToolkit
from .arxiv_toolkit import ArxivToolkit
from .slack_toolkit import SlackToolkit
from .twitter_toolkit import TwitterToolkit
from .open_api_toolkit import OpenAPIToolkit
from .retrieval_toolkit import RetrievalToolkit
from .notion_toolkit import NotionToolkit
from .human_toolkit import HumanToolkit
from .stripe_toolkit import StripeToolkit
from .video_download_toolkit import VideoDownloaderToolkit
from .dappier_toolkit import DappierToolkit
from .networkx_toolkit import NetworkXToolkit
from .semantic_scholar_toolkit import SemanticScholarToolkit
from .zapier_toolkit import ZapierToolkit
from .sympy_toolkit import SymPyToolkit
from .mineru_toolkit import MinerUToolkit
<<<<<<< HEAD
from .mcp_toolkit import McpToolkit
=======
from .audio_analysis_toolkit import AudioAnalysisToolkit
from .excel_toolkit import ExcelToolkit
from .video_analysis_toolkit import VideoAnalysisToolkit
from .image_analysis_toolkit import ImageAnalysisToolkit
from .web_toolkit import WebToolkit
>>>>>>> d96e333c


__all__ = [
    'BaseToolkit',
    'FunctionTool',
    'get_openai_function_schema',
    'get_openai_tool_schema',
    "generate_docstring",
    'openapi_security_config',
    'GithubToolkit',
    'MathToolkit',
    'GoogleMapsToolkit',
    'SearchToolkit',
    'SlackToolkit',
    'DalleToolkit',
    'TwitterToolkit',
    'WeatherToolkit',
    'RetrievalToolkit',
    'OpenAPIToolkit',
    'LinkedInToolkit',
    'RedditToolkit',
    'CodeExecutionToolkit',
    'AskNewsToolkit',
    'AsyncAskNewsToolkit',
    'GoogleScholarToolkit',
    'NotionToolkit',
    'ArxivToolkit',
    'HumanToolkit',
    'VideoDownloaderToolkit',
    'StripeToolkit',
    'MeshyToolkit',
    'OpenBBToolkit',
    'DappierToolkit',
    'NetworkXToolkit',
    'SemanticScholarToolkit',
    'ZapierToolkit',
    'SymPyToolkit',
    'MinerUToolkit',
<<<<<<< HEAD
    "McpToolkit",
=======
    'AudioAnalysisToolkit',
    'ExcelToolkit',
    'VideoAnalysisToolkit',
    'ImageAnalysisToolkit',
    'WebToolkit',
>>>>>>> d96e333c
]<|MERGE_RESOLUTION|>--- conflicted
+++ resolved
@@ -50,15 +50,12 @@
 from .zapier_toolkit import ZapierToolkit
 from .sympy_toolkit import SymPyToolkit
 from .mineru_toolkit import MinerUToolkit
-<<<<<<< HEAD
-from .mcp_toolkit import McpToolkit
-=======
 from .audio_analysis_toolkit import AudioAnalysisToolkit
 from .excel_toolkit import ExcelToolkit
 from .video_analysis_toolkit import VideoAnalysisToolkit
 from .image_analysis_toolkit import ImageAnalysisToolkit
+from .mcp_toolkit import McpToolkit
 from .web_toolkit import WebToolkit
->>>>>>> d96e333c
 
 
 __all__ = [
@@ -97,13 +94,10 @@
     'ZapierToolkit',
     'SymPyToolkit',
     'MinerUToolkit',
-<<<<<<< HEAD
-    "McpToolkit",
-=======
+    'McpToolkit',
     'AudioAnalysisToolkit',
     'ExcelToolkit',
     'VideoAnalysisToolkit',
     'ImageAnalysisToolkit',
     'WebToolkit',
->>>>>>> d96e333c
 ]