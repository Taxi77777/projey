# ========= Copyright 2023-2024 @ CAMEL-AI.org. All Rights Reserved. =========
# Licensed under the Apache License, Version 2.0 (the "License");
# you may not use this file except in compliance with the License.
# You may obtain a copy of the License at
#
#     http://www.apache.org/licenses/LICENSE-2.0
#
# Unless required by applicable law or agreed to in writing, software
# distributed under the License is distributed on an "AS IS" BASIS,
# WITHOUT WARRANTIES OR CONDITIONS OF ANY KIND, either express or implied.
# See the License for the specific language governing permissions and
# limitations under the License.
# ========= Copyright 2023-2024 @ CAMEL-AI.org. All Rights Reserved. =========
# ruff: noqa: I001
from .function_tool import (
    FunctionTool,
    get_openai_function_schema,
    get_openai_tool_schema,
    generate_docstring,
)
from .open_api_specs.security_config import openapi_security_config

from .math_toolkit import MathToolkit
from .search_toolkit import SearchToolkit
from .weather_toolkit import WeatherToolkit
from .dalle_toolkit import DalleToolkit
from .ask_news_toolkit import AskNewsToolkit, AsyncAskNewsToolkit
from .linkedin_toolkit import LinkedInToolkit
from .reddit_toolkit import RedditToolkit
from .meshy_toolkit import MeshyToolkit
from .openbb_toolkit import OpenBBToolkit

from .base import BaseToolkit
from .google_maps_toolkit import GoogleMapsToolkit
from .code_execution import CodeExecutionToolkit
from .github_toolkit import GithubToolkit
from .google_scholar_toolkit import GoogleScholarToolkit
from .arxiv_toolkit import ArxivToolkit
from .slack_toolkit import SlackToolkit
from .twitter_toolkit import TwitterToolkit
from .open_api_toolkit import OpenAPIToolkit
from .retrieval_toolkit import RetrievalToolkit
from .notion_toolkit import NotionToolkit
from .human_toolkit import HumanToolkit
from .stripe_toolkit import StripeToolkit
from .video_download_toolkit import VideoDownloaderToolkit
from .dappier_toolkit import DappierToolkit
from .networkx_toolkit import NetworkXToolkit
from .semantic_scholar_toolkit import SemanticScholarToolkit
from .zapier_toolkit import ZapierToolkit
from .sympy_toolkit import SymPyToolkit
from .mineru_toolkit import MinerUToolkit
<<<<<<< HEAD
from .memory_toolkit import MemoryToolkit
=======
from .audio_analysis_toolkit import AudioAnalysisToolkit
from .excel_toolkit import ExcelToolkit
from .video_analysis_toolkit import VideoAnalysisToolkit
from .image_analysis_toolkit import ImageAnalysisToolkit
from .web_toolkit import WebToolkit

>>>>>>> f81d1f87

__all__ = [
    'BaseToolkit',
    'FunctionTool',
    'get_openai_function_schema',
    'get_openai_tool_schema',
    "generate_docstring",
    'openapi_security_config',
    'GithubToolkit',
    'MathToolkit',
    'GoogleMapsToolkit',
    'SearchToolkit',
    'SlackToolkit',
    'DalleToolkit',
    'TwitterToolkit',
    'WeatherToolkit',
    'RetrievalToolkit',
    'OpenAPIToolkit',
    'LinkedInToolkit',
    'RedditToolkit',
    'CodeExecutionToolkit',
    'AskNewsToolkit',
    'AsyncAskNewsToolkit',
    'GoogleScholarToolkit',
    'NotionToolkit',
    'ArxivToolkit',
    'HumanToolkit',
    'VideoDownloaderToolkit',
    'StripeToolkit',
    'MeshyToolkit',
    'OpenBBToolkit',
    'DappierToolkit',
    'NetworkXToolkit',
    'SemanticScholarToolkit',
    'ZapierToolkit',
    'SymPyToolkit',
    'MinerUToolkit',
<<<<<<< HEAD
    'MemoryToolkit'
=======
    'AudioAnalysisToolkit',
    'ExcelToolkit',
    'VideoAnalysisToolkit',
    'ImageAnalysisToolkit',
    'WebToolkit',
>>>>>>> f81d1f87
]<|MERGE_RESOLUTION|>--- conflicted
+++ resolved
@@ -50,16 +50,12 @@
 from .zapier_toolkit import ZapierToolkit
 from .sympy_toolkit import SymPyToolkit
 from .mineru_toolkit import MinerUToolkit
-<<<<<<< HEAD
 from .memory_toolkit import MemoryToolkit
-=======
 from .audio_analysis_toolkit import AudioAnalysisToolkit
 from .excel_toolkit import ExcelToolkit
 from .video_analysis_toolkit import VideoAnalysisToolkit
 from .image_analysis_toolkit import ImageAnalysisToolkit
 from .web_toolkit import WebToolkit
-
->>>>>>> f81d1f87
 
 __all__ = [
     'BaseToolkit',
@@ -97,13 +93,10 @@
     'ZapierToolkit',
     'SymPyToolkit',
     'MinerUToolkit',
-<<<<<<< HEAD
-    'MemoryToolkit'
-=======
+    'MemoryToolkit',
     'AudioAnalysisToolkit',
     'ExcelToolkit',
     'VideoAnalysisToolkit',
     'ImageAnalysisToolkit',
     'WebToolkit',
->>>>>>> f81d1f87
 ]