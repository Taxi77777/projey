--- conflicted
+++ resolved
@@ -39,11 +39,8 @@
 from .retrieval_toolkit import RetrievalToolkit
 
 __all__ = [
-<<<<<<< HEAD
     'BaseToolkit',
-=======
     'FunctionTool',
->>>>>>> cc83c945
     'OpenAIFunction',
     'get_openai_function_schema',
     'get_openai_tool_schema',
