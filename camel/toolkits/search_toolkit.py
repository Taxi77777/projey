# =========== Copyright 2023 @ CAMEL-AI.org. All Rights Reserved. ===========
# Licensed under the Apache License, Version 2.0 (the “License”);
# you may not use this file except in compliance with the License.
# You may obtain a copy of the License at
#
#     http://www.apache.org/licenses/LICENSE-2.0
#
# Unless required by applicable law or agreed to in writing, software
# distributed under the License is distributed on an “AS IS” BASIS,
# WITHOUT WARRANTIES OR CONDITIONS OF ANY KIND, either express or implied.
# See the License for the specific language governing permissions and
# limitations under the License.
# =========== Copyright 2023 @ CAMEL-AI.org. All Rights Reserved. ===========
import os
from typing import Any, Dict, List, Union

from camel.toolkits.base import BaseToolkit
from camel.toolkits.function_tool import FunctionTool
from camel.utils import api_keys_required, dependencies_required


def parse_wolfram_result(result) -> Dict[str, Any]:
    r"""Parses a Wolfram Alpha API result into a structured dictionary format.

    Args:
        result: The API result returned from a Wolfram Alpha
            query, structured with multiple pods, each containing specific
            information related to the query.

    Returns:
        dict: A structured dictionary with the original query, a list of
              step-by-step results, and the final answer (if designated as
              primary).
    """

    # Extract the original query
    query = result.get('@inputstring', '')

    # Initialize a dictionary to hold structured output
    output = {"query": query, "pod_info": [], "final_answer": None}

    # Loop through each pod to extract the details
    for pod in result.get('pod', []):
        pod_info = {
            "title": pod.get('@title', ''),
            "description": pod.get('subpod', {}).get('plaintext', ''),
            "image_url": pod.get('subpod', {}).get('img', {}).get('@src', ''),
        }

        # Add to steps list
        output["pod_info"].append(pod_info)

        # Get final answer
        if pod.get('@primary', False):
            output["final_answer"] = pod_info["description"]

    return output


class SearchToolkit(BaseToolkit):
    r"""A class representing a toolkit for web search.

    This class provides methods for searching information on the web using
    search engines like Google, DuckDuckGo, Wikipedia and Wolfram Alpha.
    """

    @dependencies_required("wikipedia")
    def search_wiki(self, entity: str) -> str:
        r"""Search the entity in WikiPedia and return the summary of the
            required page, containing factual information about
            the given entity.

        Args:
            entity (str): The entity to be searched.

        Returns:
            str: The search result. If the page corresponding to the entity
                exists, return the summary of this entity in a string.
        """
        import wikipedia

        result: str

        try:
            result = wikipedia.summary(entity, sentences=5, auto_suggest=False)
        except wikipedia.exceptions.DisambiguationError as e:
            result = wikipedia.summary(
                e.options[0], sentences=5, auto_suggest=False
            )
        except wikipedia.exceptions.PageError:
            result = (
                "There is no page in Wikipedia corresponding to entity "
                f"{entity}, please specify another word to describe the"
                " entity to be searched."
            )
        except wikipedia.exceptions.WikipediaException as e:
            result = f"An exception occurred during the search: {e}"

        return result

    @dependencies_required("duckduckgo_search")
    def search_duckduckgo(
        self, query: str, source: str = "text", max_results: int = 5
    ) -> List[Dict[str, Any]]:
        r"""Use DuckDuckGo search engine to search information for
        the given query.

        This function queries the DuckDuckGo API for related topics to
        the given search term. The results are formatted into a list of
        dictionaries, each representing a search result.

        Args:
            query (str): The query to be searched.
            source (str): The type of information to query (e.g., "text",
                "images", "videos"). Defaults to "text".
            max_results (int): Max number of results, defaults to `5`.

        Returns:
            List[Dict[str, Any]]: A list of dictionaries where each dictionary
                represents a search result.
        """
        from duckduckgo_search import DDGS
        from requests.exceptions import RequestException

        ddgs = DDGS()
        responses: List[Dict[str, Any]] = []

        if source == "text":
            try:
                results = ddgs.text(keywords=query, max_results=max_results)
            except RequestException as e:
                # Handle specific exceptions or general request exceptions
                responses.append({"error": f"duckduckgo search failed.{e}"})

            # Iterate over results found
            for i, result in enumerate(results, start=1):
                # Creating a response object with a similar structure
                response = {
                    "result_id": i,
                    "title": result["title"],
                    "description": result["body"],
                    "url": result["href"],
                }
                responses.append(response)

        elif source == "images":
            try:
                results = ddgs.images(keywords=query, max_results=max_results)
            except RequestException as e:
                # Handle specific exceptions or general request exceptions
                responses.append({"error": f"duckduckgo search failed.{e}"})

            # Iterate over results found
            for i, result in enumerate(results, start=1):
                # Creating a response object with a similar structure
                response = {
                    "result_id": i,
                    "title": result["title"],
                    "image": result["image"],
                    "url": result["url"],
                    "source": result["source"],
                }
                responses.append(response)

        elif source == "videos":
            try:
                results = ddgs.videos(keywords=query, max_results=max_results)
            except RequestException as e:
                # Handle specific exceptions or general request exceptions
                responses.append({"error": f"duckduckgo search failed.{e}"})

            # Iterate over results found
            for i, result in enumerate(results, start=1):
                # Creating a response object with a similar structure
                response = {
                    "result_id": i,
                    "title": result["title"],
                    "description": result["description"],
                    "embed_url": result["embed_url"],
                    "publisher": result["publisher"],
                    "duration": result["duration"],
                    "published": result["published"],
                }
                responses.append(response)

        # If no answer found, return an empty list
        return responses

    @api_keys_required("GOOGLE_API_KEY", "SEARCH_ENGINE_ID")
    def search_google(
        self, query: str, num_result_pages: int = 5
    ) -> List[Dict[str, Any]]:
        r"""Use Google search engine to search information for the given query.

        Args:
            query (str): The query to be searched.
            num_result_pages (int): The number of result pages to retrieve.

        Returns:
            List[Dict[str, Any]]: A list of dictionaries where each dictionary
            represents a website.
                Each dictionary contains the following keys:
                - 'result_id': A number in order.
                - 'title': The title of the website.
                - 'description': A brief description of the website.
                - 'long_description': More detail of the website.
                - 'url': The URL of the website.

                Example:
                {
                    'result_id': 1,
                    'title': 'OpenAI',
                    'description': 'An organization focused on ensuring that
                    artificial general intelligence benefits all of humanity.',
                    'long_description': 'OpenAI is a non-profit artificial
                    intelligence research company. Our goal is to advance
                    digital intelligence in the way that is most likely to
                    benefit humanity as a whole',
                    'url': 'https://www.openai.com'
                }
            title, description, url of a website.
        """
        import requests

        # https://developers.google.com/custom-search/v1/overview
        GOOGLE_API_KEY = os.getenv("GOOGLE_API_KEY")
        # https://cse.google.com/cse/all
        SEARCH_ENGINE_ID = os.getenv("SEARCH_ENGINE_ID")

        # Using the first page
        start_page_idx = 1
        # Different language may get different result
        search_language = "en"
        # How many pages to return
        num_result_pages = num_result_pages
        # Constructing the URL
        # Doc: https://developers.google.com/custom-search/v1/using_rest
        url = (
            f"https://www.googleapis.com/customsearch/v1?"
            f"key={GOOGLE_API_KEY}&cx={SEARCH_ENGINE_ID}&q={query}&start="
            f"{start_page_idx}&lr={search_language}&num={num_result_pages}"
        )

        responses = []
        # Fetch the results given the URL
        try:
            # Make the get
            result = requests.get(url)
            data = result.json()

            # Get the result items
            if "items" in data:
                search_items = data.get("items")

                # Iterate over 10 results found
                for i, search_item in enumerate(search_items, start=1):
                    if (
                        "og:description"
                        in search_item["pagemap"]["metatags"][0]
                    ):
                        long_description = search_item["pagemap"]["metatags"][
                            0
                        ]["og:description"]
                    else:
                        long_description = "N/A"
                    # Get the page title
                    title = search_item.get("title")
                    # Page snippet
                    snippet = search_item.get("snippet")

                    # Extract the page url
                    link = search_item.get("link")
                    response = {
                        "result_id": i,
                        "title": title,
                        "description": snippet,
                        "long_description": long_description,
                        "url": link,
                    }
                    responses.append(response)
            else:
                responses.append({"error": "google search failed."})

        except requests.RequestException:
            # Handle specific exceptions or general request exceptions
            responses.append({"error": "google search failed."})
        # If no answer found, return an empty list
        return responses

    @dependencies_required("wolframalpha")
    def query_wolfram_alpha(
        self, query: str, is_detailed: bool = False
    ) -> Union[str, Dict[str, Any]]:
        r"""Queries Wolfram|Alpha and returns the result. Wolfram|Alpha is an
        answer engine developed by Wolfram Research. It is offered as an online
        service that answers factual queries by computing answers from
        externally sourced data.

        Args:
            query (str): The query to send to Wolfram Alpha.
            is_detailed (bool): Whether to include additional details in the
                result. (default::obj:`False`)

        Returns:
            Union[str, Dict[str, Any]]: The result from Wolfram Alpha.
                Returns a string if `is_detailed` is False, otherwise returns
                a dictionary with detailed information.
        """
        import wolframalpha

        WOLFRAMALPHA_APP_ID = os.environ.get('WOLFRAMALPHA_APP_ID')
        if not WOLFRAMALPHA_APP_ID:
            raise ValueError(
                "`WOLFRAMALPHA_APP_ID` not found in environment "
                "variables. Get `WOLFRAMALPHA_APP_ID` here: "
                "`https://products.wolframalpha.com/api/`."
            )

        try:
            client = wolframalpha.Client(WOLFRAMALPHA_APP_ID)
            res = client.query(query)

        except Exception as e:
            return f"Wolfram Alpha wasn't able to answer it. Error: {e}"

        pased_result = parse_wolfram_result(res)

        if is_detailed:
            return pased_result

<<<<<<< HEAD
        return pased_result["final_answer"]
=======
        return result.rstrip()

    def tavily_search(
        self, query: str, num_results: int = 5, **kwargs
    ) -> List[Dict[str, Any]]:
        r"""Use Tavily Search API to search information for the given query.

        Args:
            query (str): The query to be searched.
            num_results (int): The number of search results to retrieve
                (default is `5`).
            **kwargs: Additional optional parameters supported by Tavily's API:
                - search_depth (str): "basic" or "advanced" search depth.
                - topic (str): The search category, e.g., "general" or "news."
                - days (int): Time frame in days for news-related searches.
                - max_results (int): Max number of results to return
                  (overrides `num_results`).
                See https://docs.tavily.com/docs/python-sdk/tavily-search/
                api-reference for details.

        Returns:
            List[Dict[str, Any]]: A list of dictionaries representing search
                results. Each dictionary contains:
                - 'result_id' (int): The result's index.
                - 'title' (str): The title of the result.
                - 'description' (str): A brief description of the result.
                - 'long_description' (str): Detailed information, if available.
                - 'url' (str): The URL of the result.
                - 'content' (str): Relevant content from the search result.
                - 'images' (list): A list of related images (if
                  `include_images` is True).
                - 'published_date' (str): Publication date for news topics
                  (if available).
        """
        from tavily import TavilyClient  # type: ignore[import-untyped]

        Tavily_API_KEY = os.getenv("TAVILY_API_KEY")
        if not Tavily_API_KEY:
            raise ValueError(
                "`TAVILY_API_KEY` not found in environment variables. "
                "Get `TAVILY_API_KEY` here: `https://www.tavily.com/api/`."
            )

        client = TavilyClient(Tavily_API_KEY)

        try:
            results = client.search(query, max_results=num_results, **kwargs)
            return results
        except Exception as e:
            return [{"error": f"An unexpected error occurred: {e!s}"}]
>>>>>>> 4ac7246b

    def get_tools(self) -> List[FunctionTool]:
        r"""Returns a list of FunctionTool objects representing the
        functions in the toolkit.

        Returns:
            List[FunctionTool]: A list of FunctionTool objects
                representing the functions in the toolkit.
        """
        return [
            FunctionTool(self.search_wiki),
            FunctionTool(self.search_google),
            FunctionTool(self.search_duckduckgo),
            FunctionTool(self.query_wolfram_alpha),
            FunctionTool(self.tavily_search),
        ]


SEARCH_FUNCS: List[FunctionTool] = SearchToolkit().get_tools()<|MERGE_RESOLUTION|>--- conflicted
+++ resolved
@@ -328,10 +328,7 @@
         if is_detailed:
             return pased_result
 
-<<<<<<< HEAD
         return pased_result["final_answer"]
-=======
-        return result.rstrip()
 
     def tavily_search(
         self, query: str, num_results: int = 5, **kwargs
@@ -381,7 +378,6 @@
             return results
         except Exception as e:
             return [{"error": f"An unexpected error occurred: {e!s}"}]
->>>>>>> 4ac7246b
 
     def get_tools(self) -> List[FunctionTool]:
         r"""Returns a list of FunctionTool objects representing the
