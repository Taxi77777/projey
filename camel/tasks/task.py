--- conflicted
+++ resolved
@@ -11,7 +11,6 @@
 # See the License for the specific language governing permissions and
 # limitations under the License.
 # =========== Copyright 2023 @ CAMEL-AI.org. All Rights Reserved. ===========
-from __future__ import annotations
 
 import re
 from enum import Enum
@@ -54,18 +53,6 @@
     @classmethod
     def states(cls):
         return [s.value for s in cls]
-
-
-def parse_response(response: str, task_id: Optional[str] = None) -> List[Task]:
-    pattern = "<task>(.*?)</task>"
-    tasks_content = re.findall(pattern, response, re.DOTALL)
-
-    tasks = []
-    if task_id is None:
-        task_id = "0"
-    for i, content in enumerate(tasks_content):
-        tasks.append(Task(content=content.strip(), id=f"{task_id}.{i}"))
-    return tasks
 
 
 class Task(BaseModel):
@@ -181,20 +168,12 @@
         self,
         agent: ChatAgent,
         template: TextPrompt = TASK_DECOMPOSE_PROMPT,
-<<<<<<< HEAD
-        task_parser: Callable[[str, str], List[Task]] = parse_response,
-    ) -> List[Task]:
-        r"""Decompose self task to a list of sub-tasks.
-            It can be used for data generation and planner of agent.
-        Args:
-=======
         task_parser: Callable[[str, str], List["Task"]] = parse_response,
     ) -> List["Task"]:
         r"""Decompose a task to a list of sub-tasks.
             It can be used for data generation and planner of agent.
         Args:
             task (Task): A given task.
->>>>>>> 6358e6a7
             agent (ChatAgent): An agent that used to decompose the task.
             template (TextPrompt): The prompt template to decompose
                 task. If not provided, the default template will be used.
@@ -224,11 +203,7 @@
         template: TextPrompt = TASK_COMPOSE_PROMPT,
         result_parser: Optional[Callable[[str], str]] = None,
     ):
-<<<<<<< HEAD
-        r"""compose self task result by the sub-tasks.
-=======
         r"""compose task result by the sub-tasks.
->>>>>>> 6358e6a7
         Args:
             agent (ChatAgent): An agent that used to compose the task result.
             template (TextPrompt, optional): The prompt template to compose
@@ -239,10 +214,7 @@
         Returns:
             None
         """
-<<<<<<< HEAD
-=======
-
->>>>>>> 6358e6a7
+
         if not self.subtasks:
             return
 
@@ -265,17 +237,10 @@
 
         return None
 
-<<<<<<< HEAD
-    def get_layer(self):
-        if self.parent is None:
-            return 1
-        return self.parent.get_layer() + 1
-=======
     def get_depth(self) -> int:
         if self.parent is None:
             return 1
         return 1 + self.parent.get_depth()
->>>>>>> 6358e6a7
 
 
 class TaskManager:
