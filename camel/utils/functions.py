# =========== Copyright 2023 @ CAMEL-AI.org. All Rights Reserved. ===========
# Licensed under the Apache License, Version 2.0 (the “License”);
# you may not use this file except in compliance with the License.
# You may obtain a copy of the License at
#
#     http://www.apache.org/licenses/LICENSE-2.0
#
# Unless required by applicable law or agreed to in writing, software
# distributed under the License is distributed on an “AS IS” BASIS,
# WITHOUT WARRANTIES OR CONDITIONS OF ANY KIND, either express or implied.
# See the License for the specific language governing permissions and
# limitations under the License.
# =========== Copyright 2023 @ CAMEL-AI.org. All Rights Reserved. ===========
import inspect
import os
import re
import time
import zipfile
from functools import wraps
from typing import (
    Any,
    Callable,
    Dict,
    List,
    Optional,
    Set,
    Tuple,
    TypeVar,
    cast,
)

import requests
import tiktoken

from camel.messages import OpenAIMessage
from camel.typing import ModelType, TaskType

F = TypeVar('F', bound=Callable[..., Any])


def get_model_encoding(value_for_tiktoken: str):
    r"""Get model encoding from tiktoken.

    Args:
        value_for_tiktoken: Model value for tiktoken.

    Returns:
        tiktoken.Encoding: Model encoding.
    """
    try:
        encoding = tiktoken.encoding_for_model(value_for_tiktoken)
    except KeyError:
        print("Model not found. Using cl100k_base encoding.")
        encoding = tiktoken.get_encoding("cl100k_base")
    return encoding


def count_tokens_openai_chat_models(
    messages: List[OpenAIMessage],
    encoding: tiktoken.Encoding,
    tokens_per_message: int,
    tokens_per_name: int,
) -> int:
    r"""Counts the number of tokens required to generate an OpenAI chat based
    on a given list of messages.

    Args:
        messages (List[OpenAIMessage]): The list of messages.
        encoding (tiktoken.Encoding): The encoding method to use.
        tokens_per_message (int): Number of tokens to be added
            to each message.
        tokens_per_name (int): Number of tokens to be added if
            name existed in the message.

    Returns:
        int: The number of tokens required.
    """
    num_tokens = 0
    for message in messages:
        num_tokens += tokens_per_message
        for key, value in message.items():
            num_tokens += len(encoding.encode(str(value)))
            if key == "name":
                num_tokens += tokens_per_name
    num_tokens += 3  # every reply is primed with <|start|>assistant<|message|>
    return num_tokens


def num_tokens_from_messages(
    messages: List[OpenAIMessage],
    model: ModelType,
) -> int:
    r"""Returns the number of tokens used by a list of messages.

    Args:
        messages (List[OpenAIMessage]): The list of messages to count the
            number of tokens for.
        model (ModelType): The OpenAI model used to encode the messages.

    Returns:
        int: The total number of tokens used by the messages.

    Raises:
        NotImplementedError: If the specified `model` is not implemented.

    References:
        - https://github.com/openai/openai-python/blob/main/chatml.md
        - https://platform.openai.com/docs/models/gpt-4
        - https://platform.openai.com/docs/models/gpt-3-5
    """
    return _num_tokens_from_messages(messages, model.value_for_tiktoken)


# flake8: noqa :E501
def _num_tokens_from_messages(messages: List[OpenAIMessage], model: str):
    r"""Return the number of tokens used by a list of messages.

    References:
        - https://github.com/openai/openai-cookbook/blob/main/examples/How_to_count_tokens_with_tiktoken.ipynb
    """
    if model in {
            "gpt-3.5-turbo-0613",
            "gpt-3.5-turbo-16k-0613",
            "gpt-4-0314",
            "gpt-4-32k-0314",
            "gpt-4-0613",
            "gpt-4-32k-0613",
    }:
        tokens_per_message = 3
        tokens_per_name = 1
    elif model == "gpt-3.5-turbo-0301":
        # Every message follows <|start|>{role/name}\n{content}<|end|>\n
        tokens_per_message = 4
        # If there's a name, the role is omitted
        tokens_per_name = -1
    elif "gpt-3.5-turbo" in model:
        return _num_tokens_from_messages(messages, model="gpt-3.5-turbo-0613")
    elif "gpt-4" in model:
        return _num_tokens_from_messages(messages, model="gpt-4-0613")
    else:
        raise NotImplementedError(
            f"`num_tokens_from_messages`` is not presently implemented "
            f"for model {model}. "
            f"See https://github.com/openai/openai-python/blob/main/chatml.md "
            f"for information on how messages are converted to tokens. "
            f"See https://platform.openai.com/docs/models/gpt-4"
            f"or https://platform.openai.com/docs/models/gpt-3-5"
            f"for information about openai chat models.")
    encoding = get_model_encoding(model)
    return count_tokens_openai_chat_models(messages, encoding,
                                           tokens_per_message, tokens_per_name)


def openai_api_key_required(func: F) -> F:
    r"""Decorator that checks if the OpenAI API key is available in the
    environment variables.

    Args:
        func (callable): The function to be wrapped.

    Returns:
        callable: The decorated function.

    Raises:
        ValueError: If the OpenAI API key is not found in the environment
            variables.
    """

    @wraps(func)
    def wrapper(self, *args, **kwargs):
        from camel.agents.chat_agent import ChatAgent
        if not isinstance(self, ChatAgent):
            raise ValueError("Expected ChatAgent")
        if self.model == ModelType.STUB:
            return func(self, *args, **kwargs)
        elif 'OPENAI_API_KEY' in os.environ:
            return func(self, *args, **kwargs)
        else:
            raise ValueError('OpenAI API key not found.')

    return cast(F, wrapper)


def print_text_animated(text, delay: float = 0.02, end: str = ""):
    r"""Prints the given text with an animated effect.

    Args:
        text (str): The text to print.
        delay (float, optional): The delay between each character printed.
            (default: :obj:`0.02`)
        end (str, optional): The end character to print after each
            character of text. (default: :obj:`""`)
    """
    for char in text:
        print(char, end=end, flush=True)
        time.sleep(delay)
    print('\n')


def get_prompt_template_key_words(template: str) -> Set[str]:
    r"""Given a string template containing curly braces {}, return a set of
    the words inside the braces.

    Args:
        template (str): A string containing curly braces.

    Returns:
        List[str]: A list of the words inside the curly braces.

    Example:
        >>> get_prompt_template_key_words('Hi, {name}! How are you {status}?')
        {'name', 'status'}
    """
    return set(re.findall(r'{([^}]*)}', template))


def get_first_int(string: str) -> Optional[int]:
    r"""Returns the first integer number found in the given string.

    If no integer number is found, returns None.

    Args:
        string (str): The input string.

    Returns:
        int or None: The first integer number found in the string, or None if
            no integer number is found.
    """
    match = re.search(r'\d+', string)
    if match:
        return int(match.group())
    else:
        return None


def download_tasks(task: TaskType, folder_path: str) -> None:
    # Define the path to save the zip file
    zip_file_path = os.path.join(folder_path, "tasks.zip")

    # Download the zip file from the Google Drive link
    response = requests.get("https://huggingface.co/datasets/camel-ai/"
                            f"metadata/resolve/main/{task.value}_tasks.zip")

    # Save the zip file
    with open(zip_file_path, "wb") as f:
        f.write(response.content)

    with zipfile.ZipFile(zip_file_path, "r") as zip_ref:
        zip_ref.extractall(folder_path)

    # Delete the zip file
    os.remove(zip_file_path)


<<<<<<< HEAD
def get_task_list(task_response: str) -> List[str]:
    r"""Parse the response of the Agent and return task list.

    Args:
        task_response (str): The string response of the Agent.

    Returns:
        List[str]: A list of the string tasks.
    """

    new_tasks_list = []
    task_string_list = task_response.strip().split('\n')
    # each task starts with #.
    for task_string in task_string_list:
        task_parts = task_string.strip().split(".", 1)
        if len(task_parts) == 2:
            task_id = ''.join(s for s in task_parts[0] if s.isnumeric())
            task_name = re.sub(r'[^\w\s_]+', '', task_parts[1]).strip()
            if task_name.strip() and task_id.isnumeric():
                new_tasks_list.append(task_name)
    return new_tasks_list
=======
def parse_doc(func: Callable) -> Dict[str, Any]:
    r"""Parse the docstrings of a function to extract the function name,
    description and parameters.

    Args:
        func (Callable): The function to be parsed.
    Returns:
        Dict[str, Any]: A dictionary with the function's name,
            description, and parameters.
    """

    doc = inspect.getdoc(func)
    if not doc:
        raise ValueError(
            f"Invalid function {func.__name__}: no docstring provided.")

    properties = {}
    required = []

    parts = re.split('\n\s*\n', doc)
    func_desc = parts[0].strip()

    args_section = next((p for p in parts if 'Args:' in p), None)
    if args_section:
        args_descs: List[Tuple[str, str, str, ]] = re.findall(
            r'(\w+)\s*\((\w+)\):\s*(.*)', args_section)
        properties = {
            name.strip(): {
                'type': type,
                'description': desc
            }
            for name, type, desc in args_descs
        }
        for name in properties:
            required.append(name)

    # Parameters from the function signature
    sign_params = list(inspect.signature(func).parameters.keys())
    if len(sign_params) != len(required):
        raise ValueError(
            f"Number of parameters in function signature ({len(sign_params)})"
            f" does not match that in docstring ({len(required)}).")

    for param in sign_params:
        if param not in required:
            raise ValueError(f"Parameter '{param}' in function signature"
                             " is missing in the docstring.")

    parameters = {
        "type": "object",
        "properties": properties,
        "required": required,
    }

    # Construct the function dictionary
    function_dict = {
        "name": func.__name__,
        "description": func_desc,
        "parameters": parameters,
    }

    return function_dict
>>>>>>> 16209d2c
<|MERGE_RESOLUTION|>--- conflicted
+++ resolved
@@ -252,29 +252,6 @@
     os.remove(zip_file_path)
 
 
-<<<<<<< HEAD
-def get_task_list(task_response: str) -> List[str]:
-    r"""Parse the response of the Agent and return task list.
-
-    Args:
-        task_response (str): The string response of the Agent.
-
-    Returns:
-        List[str]: A list of the string tasks.
-    """
-
-    new_tasks_list = []
-    task_string_list = task_response.strip().split('\n')
-    # each task starts with #.
-    for task_string in task_string_list:
-        task_parts = task_string.strip().split(".", 1)
-        if len(task_parts) == 2:
-            task_id = ''.join(s for s in task_parts[0] if s.isnumeric())
-            task_name = re.sub(r'[^\w\s_]+', '', task_parts[1]).strip()
-            if task_name.strip() and task_id.isnumeric():
-                new_tasks_list.append(task_name)
-    return new_tasks_list
-=======
 def parse_doc(func: Callable) -> Dict[str, Any]:
     r"""Parse the docstrings of a function to extract the function name,
     description and parameters.
@@ -337,4 +314,26 @@
     }
 
     return function_dict
->>>>>>> 16209d2c
+
+
+def get_task_list(task_response: str) -> List[str]:
+    r"""Parse the response of the Agent and return task list.
+
+    Args:
+        task_response (str): The string response of the Agent.
+
+    Returns:
+        List[str]: A list of the string tasks.
+    """
+
+    new_tasks_list = []
+    task_string_list = task_response.strip().split('\n')
+    # each task starts with #.
+    for task_string in task_string_list:
+        task_parts = task_string.strip().split(".", 1)
+        if len(task_parts) == 2:
+            task_id = ''.join(s for s in task_parts[0] if s.isnumeric())
+            task_name = re.sub(r'[^\w\s_]+', '', task_parts[1]).strip()
+            if task_name.strip() and task_id.isnumeric():
+                new_tasks_list.append(task_name)
+    return new_tasks_list