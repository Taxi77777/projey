--- conflicted
+++ resolved
@@ -11,17 +11,14 @@
 # See the License for the specific language governing permissions and
 # limitations under the License.
 # =========== Copyright 2023 @ CAMEL-AI.org. All Rights Reserved. ===========
-<<<<<<< HEAD
-import importlib
-import inspect
-=======
->>>>>>> d7e49241
 import os
 import platform
 import re
 import socket
 import time
 import zipfile
+import importlib
+import inspect
 from functools import wraps
 from typing import Any, Callable, List, Optional, Set, TypeVar, cast
 from urllib.parse import urlparse
@@ -204,7 +201,6 @@
     return result == 0
 
 
-<<<<<<< HEAD
 def dependencies_required(*required_modules: str) -> Callable[[F], F]:
     r"""A decorator to ensure that specified Python modules
     are available before a function executes.
@@ -297,8 +293,9 @@
         return cast(F, wrapper)
 
     return decorator
-=======
-def get_system_information():
+  
+  
+  def get_system_information():
     r"""Gathers information about the operating system.
 
     Returns:
@@ -470,5 +467,4 @@
         if "CAMEL_TASK_DONE" in user_response.msg.content:
             break
 
-        input_msg = assistant_response.msg
->>>>>>> d7e49241
+        input_msg = assistant_response.msg