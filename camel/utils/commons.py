# ========= Copyright 2023-2024 @ CAMEL-AI.org. All Rights Reserved. =========
# Licensed under the Apache License, Version 2.0 (the "License");
# you may not use this file except in compliance with the License.
# You may obtain a copy of the License at
#
#     http://www.apache.org/licenses/LICENSE-2.0
#
# Unless required by applicable law or agreed to in writing, software
# distributed under the License is distributed on an "AS IS" BASIS,
# WITHOUT WARRANTIES OR CONDITIONS OF ANY KIND, either express or implied.
# See the License for the specific language governing permissions and
# limitations under the License.
# ========= Copyright 2023-2024 @ CAMEL-AI.org. All Rights Reserved. =========
import importlib
import os
import platform
import re
import socket
import subprocess
import time
import zipfile
from functools import wraps
from http import HTTPStatus
from pathlib import Path
from typing import (
    Any,
    Callable,
    Dict,
    List,
    Mapping,
    Optional,
    Set,
    Type,
    TypeVar,
    cast,
)
from urllib.parse import urlparse

import pydantic
import requests
from pydantic import BaseModel

from camel.types import TaskType

from .constants import Constants

F = TypeVar('F', bound=Callable[..., Any])


def print_text_animated(text, delay: float = 0.02, end: str = ""):
    r"""Prints the given text with an animated effect.

    Args:
        text (str): The text to print.
        delay (float, optional): The delay between each character printed.
            (default: :obj:`0.02`)
        end (str, optional): The end character to print after each
            character of text. (default: :obj:`""`)
    """
    for char in text:
        print(char, end=end, flush=True)
        time.sleep(delay)


def get_prompt_template_key_words(template: str) -> Set[str]:
    r"""Given a string template containing curly braces {}, return a set of
    the words inside the braces.

    Args:
        template (str): A string containing curly braces.

    Returns:
        List[str]: A list of the words inside the curly braces.

    Example:
        >>> get_prompt_template_key_words('Hi, {name}! How are you {status}?')
        {'name', 'status'}
    """
    return set(re.findall(r'{([^}]*)}', template))


def get_first_int(string: str) -> Optional[int]:
    r"""Returns the first integer number found in the given string.

    If no integer number is found, returns None.

    Args:
        string (str): The input string.

    Returns:
        int or None: The first integer number found in the string, or None if
            no integer number is found.
    """
    match = re.search(r'\d+', string)
    if match:
        return int(match.group())
    else:
        return None


def download_tasks(task: TaskType, folder_path: str) -> None:
    r"""Downloads task-related files from a specified URL and extracts them.

    This function downloads a zip file containing tasks based on the specified
    `task` type from a predefined URL, saves it to `folder_path`, and then
    extracts the contents of the zip file into the same folder. After
    extraction, the zip file is deleted.

    Args:
        task (TaskType): An enum representing the type of task to download.
        folder_path (str): The path of the folder where the zip file will be
                           downloaded and extracted.
    """
    # Define the path to save the zip file
    zip_file_path = os.path.join(folder_path, "tasks.zip")

    # Download the zip file from the Google Drive link
    response = requests.get(
        "https://huggingface.co/datasets/camel-ai/"
        f"metadata/resolve/main/{task.value}_tasks.zip"
    )

    # Save the zip file
    with open(zip_file_path, "wb") as f:
        f.write(response.content)

    with zipfile.ZipFile(zip_file_path, "r") as zip_ref:
        zip_ref.extractall(folder_path)

    # Delete the zip file
    os.remove(zip_file_path)


def get_task_list(task_response: str) -> List[str]:
    r"""Parse the response of the Agent and return task list.

    Args:
        task_response (str): The string response of the Agent.

    Returns:
        List[str]: A list of the string tasks.
    """

    new_tasks_list = []
    task_string_list = task_response.strip().split('\n')
    # each task starts with #.
    for task_string in task_string_list:
        task_parts = task_string.strip().split(".", 1)
        if len(task_parts) == 2:
            task_id = ''.join(s for s in task_parts[0] if s.isnumeric())
            task_name = re.sub(r'[^\w\s_]+', '', task_parts[1]).strip()
            if task_name.strip() and task_id.isnumeric():
                new_tasks_list.append(task_name)
    return new_tasks_list


def check_server_running(server_url: str) -> bool:
    r"""Check whether the port refered by the URL to the server
    is open.

    Args:
        server_url (str): The URL to the server running LLM inference
            service.

    Returns:
        bool: Whether the port is open for packets (server is running).
    """
    parsed_url = urlparse(server_url)
    url_tuple = (parsed_url.hostname, parsed_url.port)

    sock = socket.socket(socket.AF_INET, socket.SOCK_STREAM)
    result = sock.connect_ex(url_tuple)
    sock.close()

    # if the port is open, the result should be 0.
    return result == 0


def dependencies_required(*required_modules: str) -> Callable[[F], F]:
    r"""A decorator to ensure that specified Python modules
    are available before a function executes.

    Args:
        required_modules (str): The required modules to be checked for
            availability.

    Returns:
        Callable[[F], F]: The original function with the added check for
            required module dependencies.

    Raises:
        ImportError: If any of the required modules are not available.

    Example:
        ::

            @dependencies_required('numpy', 'pandas')
            def data_processing_function():
                # Function implementation...
    """

    def decorator(func: F) -> F:
        @wraps(func)
        def wrapper(*args: Any, **kwargs: Any) -> Any:
            missing_modules = [
                m for m in required_modules if not is_module_available(m)
            ]
            if missing_modules:
                raise ImportError(
                    f"Missing required modules: {', '.join(missing_modules)}"
                )
            return func(*args, **kwargs)

        return cast(F, wrapper)

    return decorator


def is_module_available(module_name: str) -> bool:
    r"""Check if a module is available for import.

    Args:
        module_name (str): The name of the module to check for availability.

    Returns:
        bool: True if the module can be imported, False otherwise.
    """
    try:
        importlib.import_module(module_name)
        return True
    except ImportError:
        return False


def api_keys_required(*required_keys: str) -> Callable[[F], F]:
    r"""A decorator to check if the required API keys are
    presented in the environment variables or as an instance attribute.

    Args:
        required_keys (str): The required API keys to be checked.

    Returns:
        Callable[[F], F]: The original function with the added check
            for required API keys.

    Raises:
        ValueError: If any of the required API keys are missing in the
            environment variables and the instance attribute.

    Example:
        ::

            @api_keys_required('API_KEY_1', 'API_KEY_2')
            def some_api_function():
                # Function implementation...
    """

    def decorator(func: F) -> F:
        @wraps(func)
        def wrapper(*args: Any, **kwargs: Any) -> Any:
            missing_environment_keys = [
                k for k in required_keys if k not in os.environ
            ]
            if (
                not (args and getattr(args[0], '_api_key', None))
                and missing_environment_keys
            ):
                raise ValueError(
                    f"Missing API keys: {', '.join(missing_environment_keys)}"
                )
            return func(*args, **kwargs)

        return cast(F, wrapper)

    return decorator


def get_system_information():
    r"""Gathers information about the operating system.

    Returns:
        dict: A dictionary containing various pieces of OS information.
    """
    sys_info = {
        "OS Name": os.name,
        "System": platform.system(),
        "Release": platform.release(),
        "Version": platform.version(),
        "Machine": platform.machine(),
        "Processor": platform.processor(),
        "Platform": platform.platform(),
    }

    return sys_info


def to_pascal(snake: str) -> str:
    """Convert a snake_case string to PascalCase.

    Args:
        snake (str): The snake_case string to be converted.

    Returns:
        str: The converted PascalCase string.
    """
    # Check if the string is already in PascalCase
    if re.match(r'^[A-Z][a-zA-Z0-9]*([A-Z][a-zA-Z0-9]*)*$', snake):
        return snake
    # Remove leading and trailing underscores
    snake = snake.strip('_')
    # Replace multiple underscores with a single one
    snake = re.sub('_+', '_', snake)
    # Convert to PascalCase
    return re.sub(
        '_([0-9A-Za-z])',
        lambda m: m.group(1).upper(),
        snake.title(),
    )


def get_pydantic_major_version() -> int:
    r"""Get the major version of Pydantic.

    Returns:
        int: The major version number of Pydantic if installed, otherwise 0.
    """
    try:
        return int(pydantic.__version__.split(".")[0])
    except ImportError:
        return 0


def get_pydantic_object_schema(pydantic_params: Type[BaseModel]) -> Dict:
    r"""Get the JSON schema of a Pydantic model.

    Args:
        pydantic_params (Type[BaseModel]): The Pydantic model class to retrieve
            the schema for.

    Returns:
        dict: The JSON schema of the Pydantic model.
    """
    return pydantic_params.model_json_schema()


def func_string_to_callable(code: str):
    r"""Convert a function code string to a callable function object.

    Args:
        code (str): The function code as a string.

    Returns:
        Callable[..., Any]: The callable function object extracted from the
            code string.
    """
    local_vars: Mapping[str, object] = {}
    exec(code, globals(), local_vars)
    func = local_vars.get(Constants.FUNC_NAME_FOR_STRUCTURED_OUTPUT)
    return func


def json_to_function_code(json_obj: Dict) -> str:
    r"""Generate a Python function code from a JSON schema.

    Args:
        json_obj (dict): The JSON schema object containing properties and
            required fields, and json format is follow openai tools schema

    Returns:
        str: The generated Python function code as a string.
    """
    properties = json_obj.get('properties', {})
    required = json_obj.get('required', [])

    if not properties or not required:
        raise ValueError(
            "JSON schema must contain 'properties' and 'required' fields"
        )

    args = []
    docstring_args = []
    return_keys = []

    prop_to_python = {
        'string': 'str',
        'number': 'float',
        'integer': 'int',
        'boolean': 'bool',
    }

    for prop in required:
        # if no description, return empty string
        description = properties[prop].get('description', "")
        prop_type = properties[prop]['type']
        python_type = prop_to_python.get(prop_type, prop_type)
        args.append(f"{prop}: {python_type}")
        docstring_args.append(
            f"        {prop} ({python_type}): {description}."
        )
        return_keys.append(prop)

    # extract entity of schema
    args_str = ", ".join(args)
    docstring_args_str = "\n".join(docstring_args)
    return_keys_str = ", ".join(return_keys)

    # function template
    function_code = f'''
def {Constants.FUNC_NAME_FOR_STRUCTURED_OUTPUT}({args_str}):
    r"""Return response with a specified json format.
    Args:
{docstring_args_str}
    Returns:
        Dict: A dictionary containing {return_keys_str}.
    """
    return {{{", ".join([f'"{prop}": {prop}' for prop in required])}}}
    '''

    return function_code


def text_extract_from_web(url: str) -> str:
    r"""Get the text information from given url.

    Args:
        url (str): The website you want to search.

    Returns:
        str: All texts extract from the web.
    """
    try:
        import requests
        from newspaper import Article

        # Request the target page
        article = Article(url)
        article.download()
        article.parse()
        text = article.text

    except requests.RequestException as e:
        text = f"Can't access {url}, error: {e}"

    except Exception as e:
        text = f"Can't extract text from {url}, error: {e}"

    return text


def create_chunks(text: str, n: int) -> List[str]:
    r"""Returns successive n-sized chunks from provided text. Split a text
    into smaller chunks of size n".

    Args:
        text (str): The text to be split.
        n (int): The max length of a single chunk.

    Returns:
        List[str]: A list of split texts.
    """

    chunks = []
    i = 0
    while i < len(text):
        # Find the nearest end of sentence within a range of 0.5 * n
        # and 1.5 * n tokens
        j = min(i + int(1.2 * n), len(text))
        while j > i + int(0.8 * n):
            # Decode the tokens and check for full stop or newline
            chunk = text[i:j]
            if chunk.endswith(".") or chunk.endswith("\n"):
                break
            j -= 1
        # If no end of sentence found, use n tokens as the chunk size
        if j == i + int(0.8 * n):
            j = min(i + n, len(text))
        chunks.append(text[i:j])
        i = j
    return chunks


def is_docker_running() -> bool:
    r"""Check if the Docker daemon is running.

    Returns:
        bool: True if the Docker daemon is running, False otherwise.
    """
    try:
        result = subprocess.run(
            ["docker", "info"],
            check=True,
            stdout=subprocess.PIPE,
            stderr=subprocess.PIPE,
        )
        return result.returncode == 0
    except (subprocess.CalledProcessError, FileNotFoundError):
        return False


try:
    if os.getenv("AGENTOPS_API_KEY") is not None:
        from agentops import (
            ToolEvent,
            record,
        )
    else:
        raise ImportError
except (ImportError, AttributeError):
    ToolEvent = None


def agentops_decorator(func):
    r"""Decorator that records the execution of a function if ToolEvent is
    available.

    Parameters:
        func (callable): The function to be decorated.

    Returns:
        callable: The wrapped function which records its execution details.
    """

    @wraps(func)
    def wrapper(*args, **kwargs):
        if ToolEvent:
            tool_event = ToolEvent(name=func.__name__, params=kwargs)
            result = func(*args, **kwargs)
            tool_event.returns = result
            record(tool_event)
            return result
        return func(*args, **kwargs)

    return wrapper


class AgentOpsMeta(type):
    r"""Metaclass that automatically decorates all callable attributes with
    the agentops_decorator,
    except for the 'get_tools' method.

    Methods:
    __new__(cls, name, bases, dct):
        Creates a new class with decorated methods.
    """

    def __new__(cls, name, bases, dct):
        if ToolEvent:
            for attr, value in dct.items():
                if callable(value) and attr != 'get_tools':
                    dct[attr] = agentops_decorator(value)
        return super().__new__(cls, name, bases, dct)


def track_agent(*args, **kwargs):
    r"""Mock track agent decorator for AgentOps."""

    def noop(f):
        return f

    return noop


def handle_http_error(response: requests.Response) -> str:
    r"""Handles the HTTP errors based on the status code of the response.

    Args:
        response (requests.Response): The HTTP response from the API call.

    Returns:
        str: The error type, based on the status code.
    """
    if response.status_code == HTTPStatus.UNAUTHORIZED:
        return "Unauthorized. Check your access token."
    elif response.status_code == HTTPStatus.FORBIDDEN:
        return "Forbidden. You do not have permission to perform this action."
    elif response.status_code == HTTPStatus.NOT_FOUND:
        return "Not Found. The resource could not be located."
    elif response.status_code == HTTPStatus.TOO_MANY_REQUESTS:
        return "Too Many Requests. You have hit the rate limit."
    else:
        return "HTTP Error"


def retry_request(
    func: Callable, retries: int = 3, delay: int = 1, *args: Any, **kwargs: Any
) -> Any:
    r"""Retries a function in case of any errors.

    Args:
        func (Callable): The function to be retried.
        retries (int): Number of retry attempts. (default: :obj:`3`)
        delay (int): Delay between retries in seconds. (default: :obj:`1`)
        *args: Arguments to pass to the function.
        **kwargs: Keyword arguments to pass to the function.

    Returns:
        Any: The result of the function call if successful.

    Raises:
        Exception: If all retry attempts fail.
    """
    for attempt in range(retries):
        try:
            return func(*args, **kwargs)
        except Exception as e:
            print(f"Attempt {attempt + 1}/{retries} failed: {e}")
            if attempt < retries - 1:
                time.sleep(delay)
            else:
                raise


<<<<<<< HEAD
def download_github_subdirectory(
    repo: str, subdir: str, data_dir: Path, branch="main"
):
    r"""Download subdirectory of the Github repo of
    the benchmark.

    This function downloads all files and subdirectories from a
    specified subdirectory of a GitHub repository and
    saves them to a local directory.

    Args:
        repo (str): The name of the GitHub repository
                in the format "owner/repo".
        subdir (str): The path to the subdirectory
            within the repository to download.
        data_dir (Path): The local directory where
            the files will be saved.
        branch (str, optional): The branch of the repository to use.
            Defaults to "main".
    """
    from tqdm import tqdm

    api_url = (
        f"https://api.github.com/repos/{repo}/contents/{subdir}?ref={branch}"
    )
    headers = {"Accept": "application/vnd.github.v3+json"}
    response = requests.get(api_url, headers=headers)
    response.raise_for_status()
    files = response.json()
    os.makedirs(data_dir, exist_ok=True)

    for file in tqdm(files, desc="Downloading"):
        file_path = data_dir / file["name"]

        if file["type"] == "file":
            file_url = file["download_url"]
            file_response = requests.get(file_url)
            with open(file_path, "wb") as f:
                f.write(file_response.content)
        elif file["type"] == "dir":
            download_github_subdirectory(
                repo, f'{subdir}/{file["name"]}', file_path, branch
            )
=======
def generate_prompt_for_structured_output(
    response_format: Optional[Type[BaseModel]],
    user_message: str,
) -> str:
    """
    This function generates a prompt based on the provided Pydantic model and
    user message.

    Args:
        response_format (Type[BaseModel]): The Pydantic model class.
        user_message (str): The user message to be used in the prompt.

    Returns:
        str: A prompt string for the LLM.
    """
    if response_format is None:
        return user_message

    json_schema = response_format.model_json_schema()
    sys_prompt = (
        "Given the user message, please generate a JSON response adhering "
        "to the following JSON schema:\n"
        f"{json_schema}\n"
        "Make sure the JSON response is valid and matches the EXACT structure "
        "defined in the schema. Your result should only be a valid json "
        "object, without any other text or comments.\n"
    )
    user_prompt = f"User message: {user_message}\n"

    final_prompt = f"""
    {sys_prompt}
    {user_prompt}
    """
    return final_prompt
>>>>>>> e7a86dc6
<|MERGE_RESOLUTION|>--- conflicted
+++ resolved
@@ -609,8 +609,6 @@
             else:
                 raise
 
-
-<<<<<<< HEAD
 def download_github_subdirectory(
     repo: str, subdir: str, data_dir: Path, branch="main"
 ):
@@ -654,7 +652,7 @@
             download_github_subdirectory(
                 repo, f'{subdir}/{file["name"]}', file_path, branch
             )
-=======
+
 def generate_prompt_for_structured_output(
     response_format: Optional[Type[BaseModel]],
     user_message: str,
@@ -688,5 +686,4 @@
     {sys_prompt}
     {user_prompt}
     """
-    return final_prompt
->>>>>>> e7a86dc6
+    return final_prompt