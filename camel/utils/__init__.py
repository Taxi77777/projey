# =========== Copyright 2023 @ CAMEL-AI.org. All Rights Reserved. ===========
# Licensed under the Apache License, Version 2.0 (the “License”);
# you may not use this file except in compliance with the License.
# You may obtain a copy of the License at
#
#     http://www.apache.org/licenses/LICENSE-2.0
#
# Unless required by applicable law or agreed to in writing, software
# distributed under the License is distributed on an “AS IS” BASIS,
# WITHOUT WARRANTIES OR CONDITIONS OF ANY KIND, either express or implied.
# See the License for the specific language governing permissions and
# limitations under the License.
# =========== Copyright 2023 @ CAMEL-AI.org. All Rights Reserved. ===========
from .commons import (
    PYDANTIC_V2,
    api_key_required,
    check_server_running,
    download_tasks,
    get_first_int,
    get_prompt_template_key_words,
    get_system_information,
    get_task_list,
    print_text_animated,
    role_playing_with_function,
    to_pascal,
)
from .token_counting import (
    AnthropicTokenCounter,
    BaseTokenCounter,
    FsChatTokenCounter,
    OpenAITokenCounter,
    OpenSourceTokenCounter,
    FastChatChatTokenCounter,
    get_model_encoding,
)

__all__ = [
    'api_key_required',
    'print_text_animated',
    'get_prompt_template_key_words',
    'get_first_int',
    'download_tasks',
    'get_task_list',
    'check_server_running',
    'AnthropicTokenCounter',
    'get_system_information',
    'to_pascal',
    'PYDANTIC_V2',
    'get_model_encoding',
    'BaseTokenCounter',
    'OpenAITokenCounter',
    'OpenSourceTokenCounter',
<<<<<<< HEAD
    'FsChatTokenCounter',
    'role_playing_with_function',
=======
    'FastChatChatTokenCounter',
    'LiteLLMTokenCounter',
    'Constants',
    'text_extract_from_web',
    'create_chunks',
    'dependencies_required',
    'api_keys_required',
>>>>>>> d142d9ed
]<|MERGE_RESOLUTION|>--- conflicted
+++ resolved
@@ -11,23 +11,28 @@
 # See the License for the specific language governing permissions and
 # limitations under the License.
 # =========== Copyright 2023 @ CAMEL-AI.org. All Rights Reserved. ===========
+
 from .commons import (
     PYDANTIC_V2,
-    api_key_required,
+    api_keys_required,
     check_server_running,
+    create_chunks,
+    dependencies_required,
     download_tasks,
     get_first_int,
     get_prompt_template_key_words,
     get_system_information,
     get_task_list,
+    model_api_key_required,
     print_text_animated,
-    role_playing_with_function,
+    text_extract_from_web,
     to_pascal,
 )
+from .constants import Constants
 from .token_counting import (
     AnthropicTokenCounter,
     BaseTokenCounter,
-    FsChatTokenCounter,
+    LiteLLMTokenCounter,
     OpenAITokenCounter,
     OpenSourceTokenCounter,
     FastChatChatTokenCounter,
@@ -35,7 +40,7 @@
 )
 
 __all__ = [
-    'api_key_required',
+    'model_api_key_required',
     'print_text_animated',
     'get_prompt_template_key_words',
     'get_first_int',
@@ -50,10 +55,6 @@
     'BaseTokenCounter',
     'OpenAITokenCounter',
     'OpenSourceTokenCounter',
-<<<<<<< HEAD
-    'FsChatTokenCounter',
-    'role_playing_with_function',
-=======
     'FastChatChatTokenCounter',
     'LiteLLMTokenCounter',
     'Constants',
@@ -61,5 +62,4 @@
     'create_chunks',
     'dependencies_required',
     'api_keys_required',
->>>>>>> d142d9ed
 ]