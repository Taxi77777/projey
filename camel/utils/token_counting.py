--- conflicted
+++ resolved
@@ -17,11 +17,7 @@
 from math import ceil
 from typing import List, Optional
 
-<<<<<<< HEAD
-from anthropic import AI_PROMPT, HUMAN_PROMPT, Anthropic
-=======
 from anthropic import Anthropic
->>>>>>> e4e26df7
 from PIL import Image
 
 from camel.messages import OpenAIMessage
