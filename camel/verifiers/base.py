# ========= Copyright 2023-2024 @ CAMEL-AI.org. All Rights Reserved. =========
# Licensed under the Apache License, Version 2.0 (the "License");
# you may not use this file except in compliance with the License.
# You may obtain a copy of the License at
#
#     http://www.apache.org/licenses/LICENSE-2.0
#
# Unless required by applicable law or agreed to in writing, software
# distributed under the License is distributed on an "AS IS" BASIS,
# WITHOUT WARRANTIES OR CONDITIONS OF ANY KIND, either express or implied.
# See the License for the specific language governing permissions and
# limitations under the License.
# ========= Copyright 2023-2024 @ CAMEL-AI.org. All Rights Reserved. =========
import asyncio
import time
from abc import ABC, abstractmethod
from typing import List, Optional

from camel.logger import get_logger
from camel.utils import BatchProcessor

from .models import (
    VerificationOutcome,
    VerificationResult,
    VerifierInput,
)

logger = get_logger(__name__)


class BaseVerifier(ABC):
<<<<<<< HEAD
    r"""Base verifier class providing a framework for verifying responses.
=======
    r"""Base class for all verifiers.
>>>>>>> abacfe12

    Example:
        ```python
        verifier = MyVerifier()
        await verifier.setup()
        result = await verifier.verify(response)
        await verifier.cleanup()
        ```

    Key Features:
    - Async verification with retry logic
    - Comprehensive error handling and logging
    - Configurable batch processing
    - Resource monitoring for adaptive scaling
    """

    def __init__(
        self,
        max_parallel: Optional[int] = None,
        timeout: Optional[float] = None,
        max_retries: int = 3,
        retry_delay: float = 1.0,
        initial_batch_size: Optional[int] = None,
        cpu_threshold: float = 80.0,
        memory_threshold: float = 85.0,
        **kwargs,
    ):
        r"""Initialize the verifier with configuration parameters.

        Args:
            max_parallel: Maximum number of parallel verifications. If None,
                determined dynamically based on system resources.
                (default: :obj:`None`)
            timeout: Timeout in seconds for each verification. (default:
                :obj:`None`)
            max_retries: Maximum number of retry attempts. (default: :obj:`3`)
            retry_delay: Delay between retries in seconds. (default:
                :obj:`1.0`)
            initial_batch_size: Initial size for batch processing. If None,
                defaults to 10. (default: :obj:`None`)
            cpu_threshold: CPU usage percentage threshold for scaling down.
                (default: :obj:`80.0`)
            memory_threshold: Memory usage percentage threshold for scaling
                down. (default: :obj:`85.0`)
            **kwargs: Additional verifier parameters.
        """
        self._is_setup: bool = False
        self._max_parallel: Optional[int] = max_parallel
        self._timeout: Optional[float] = timeout
        self._max_retries: int = max_retries
        self._retry_delay: float = retry_delay
        self._initial_batch_size: Optional[int] = initial_batch_size
        self._cpu_threshold: float = cpu_threshold
        self._memory_threshold: float = memory_threshold
        self._batch_processor: BatchProcessor = BatchProcessor()

    async def setup(self) -> None:
        r"""Set up the verifier with necessary resources.

        Initializes:
        1. Batch processor with validated parameters
        2. Any verifier-specific resources

        Raises:
            RuntimeError: If setup fails or resources cannot be initialized.
        """
        if self._is_setup:
            logger.debug(f"{self.__class__.__name__} already initialized")
            return

        try:
            batch_size = max(1, self._initial_batch_size or 10)
            max_parallel = max(1, self._max_parallel or 1)
            self._batch_processor = BatchProcessor()

            logger.info(
                f"{self.__class__.__name__} initialized with "
                f"batch_size={batch_size}, max_parallel={max_parallel}"
            )

            await self._setup()
            self._is_setup = True

        except Exception as e:
            error_msg = (
                f"Failed to initialize {self.__class__.__name__}: {e!s}"
            )
            logger.error(error_msg, exc_info=True)
            await self.cleanup()
            raise RuntimeError(error_msg) from e

    @abstractmethod
    async def _setup(self) -> None:
        r"""Implement verifier-specific setup logic."""
        pass

    async def cleanup(self) -> None:
        r"""Clean up verifier resources.

        Ensures:
        1. Batch processor is reset
        2. All internal states are cleared

        Raises:
            RuntimeError: If cleanup fails.
        """
        if not self._is_setup:
            return

        try:
            self._batch_processor = BatchProcessor()
            await self._cleanup()
            logger.info(f"{self.__class__.__name__} cleaned up successfully")

        except Exception as e:
            error_msg = f"Failed to cleanup {self.__class__.__name__}: {e!s}"
            logger.error(error_msg, exc_info=True)
            raise RuntimeError(error_msg) from e

        finally:
            self._is_setup = False

    @abstractmethod
    async def _cleanup(self) -> None:
        r"""Implement verifier-specific cleanup logic."""
        pass

    async def verify(self, result: VerifierInput) -> VerificationResult:
        r"""Perform verification with full error handling.

        Verifies correctness, expected output, reasoning, and symbolic
        consistency.

        Args:
            result: The response to verify.

        Returns:
            VerificationResult: Structured result containing:
                - status: SUCCESS/FAILURE/ERROR/TIMEOUT
                - result: Verification outcome description
                - duration: Time taken for verification
                - metadata: Additional details
                - error_message: Error description if applicable

        Raises:
            RuntimeError: If verification fails unexpectedly.
            asyncio.TimeoutError: If verification times out.
        """
        if not self._is_setup:
            logger.warning(
                f"{self.__class__.__name__} not set up, calling setup()"
            )
            await self.setup()

        attempt = 0
        start_time = time.time()

        while attempt < self._max_retries:
            try:
                verification_result = (
                    await asyncio.wait_for(
                        self._verify_implementation(result),
                        timeout=self._timeout,
                    )
                    if self._timeout
                    else await self._verify_implementation(result)
                )

                verification_result.duration = time.time() - start_time
                verification_result.metadata["attempt"] = attempt + 1
                return verification_result

            except asyncio.TimeoutError:
                attempt += 1
                if attempt == self._max_retries:
                    return VerificationResult(
                        status=VerificationOutcome.TIMEOUT,
                        result="",
                        error_message="Verification timed out "
                        "after all retries.",
                        duration=time.time() - start_time,
                        metadata={"attempt": attempt},
                    )
                logger.warning(
                    f"Verification timeout on attempt {attempt}, retrying..."
                )
                await asyncio.sleep(self._retry_delay)

            except Exception as e:
                attempt += 1
                if attempt == self._max_retries:
                    return VerificationResult(
                        status=VerificationOutcome.ERROR,
                        result="",
                        error_message=f"Verification failed: {e!s}",
                        duration=time.time() - start_time,
                        metadata={"attempt": attempt},
                    )
                await asyncio.sleep(self._retry_delay)

        return VerificationResult(
            status=VerificationOutcome.ERROR,
            result="",
            error_message="Unexpected code path reached",
            duration=time.time() - start_time,
            metadata={"attempt": attempt},
        )

    @abstractmethod
    async def _verify_implementation(
        self, result: VerifierInput
    ) -> VerificationResult:
        r"""Implement the actual verification logic.

        Args:
            result: The response to verify.

        Returns:
            VerificationResult: Containing the verification outcome.

        Raises:
            NotImplementedError: Must be implemented in subclasses.
        """
        raise NotImplementedError(
            "Subclasses must implement _verify_implementation()"
        )


async def verify_batch(
    self, results: List[VerifierInput], raise_on_error: bool = False
) -> List[VerificationResult]:
    r"""Verify multiple results in parallel with controlled concurrency.

    Args:
        results: List of responses to verify.
        raise_on_error: Whether to raise an exception if any verification
            fails. (default: :obj:`False`)

    Returns:
        List[VerificationResult]: One for each input response.

    Raises:
        RuntimeError: If any verification fails and raise_on_error is True.
        asyncio.TimeoutError: If verifications time out and max retries
            exceeded.
    """
    if not self._is_setup:
        logger.warning(
            f"{self.__class__.__name__} not set up, calling setup()"
        )
        await self.setup()

    # Get current batch parameters from processor with defaults if not
    #  present
    max_workers = getattr(
        self._batch_processor, 'max_workers', self._max_parallel or 1
    )
    batch_size = getattr(
        self._batch_processor, 'batch_size', self._initial_batch_size or 10
    )
    semaphore = asyncio.Semaphore(max(1, max_workers))

    async def _verify_with_semaphore(
        response: VerifierInput,
    ) -> VerificationResult:
        start_time = time.time()
        try:
            async with semaphore:
                verification_result = await self.verify(response)
            processing_time = time.time() - start_time
            success = verification_result.status == VerificationOutcome.SUCCESS
            self._batch_processor.adjust_batch_size(success, processing_time)
            return verification_result
        except Exception as e:
            processing_time = time.time() - start_time
            self._batch_processor.adjust_batch_size(False, processing_time)
            logger.error(f"Verification failed: {e!s}", exc_info=True)
            return VerificationResult(
                status=VerificationOutcome.ERROR,
                result="",
                error_message=str(e),
                metadata={"error_type": type(e).__name__},
            )

    # Process in batches
    all_results: List[VerificationResult] = []
    for i in range(0, len(results), batch_size):
        batch = results[i : i + batch_size]
        verification_tasks = [
            _verify_with_semaphore(result) for result in batch
        ]
        try:
            batch_results = await asyncio.gather(*verification_tasks)
            all_results.extend(batch_results)
        except Exception as e:
            logger.error(f"Batch verification failed: {e!s}", exc_info=True)
            if raise_on_error:
                raise RuntimeError(f"Batch verification failed: {e!s}") from e

    if raise_on_error and any(
        r.status in {VerificationOutcome.ERROR, VerificationOutcome.TIMEOUT}
        for r in all_results
    ):
        error_msg = "One or more verifications failed"
        logger.error(error_msg)
        raise RuntimeError(error_msg)

    return all_results<|MERGE_RESOLUTION|>--- conflicted
+++ resolved
@@ -29,11 +29,7 @@
 
 
 class BaseVerifier(ABC):
-<<<<<<< HEAD
-    r"""Base verifier class providing a framework for verifying responses.
-=======
     r"""Base class for all verifiers.
->>>>>>> abacfe12
 
     Example:
         ```python
