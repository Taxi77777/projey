# =========== Copyright 2023 @ CAMEL-AI.org. All Rights Reserved. ===========
# Licensed under the Apache License, Version 2.0 (the “License”);
# you may not use this file except in compliance with the License.
# You may obtain a copy of the License at
#
#     http://www.apache.org/licenses/LICENSE-2.0
#
# Unless required by applicable law or agreed to in writing, software
# distributed under the License is distributed on an “AS IS” BASIS,
# WITHOUT WARRANTIES OR CONDITIONS OF ANY KIND, either express or implied.
# See the License for the specific language governing permissions and
# limitations under the License.
# =========== Copyright 2023 @ CAMEL-AI.org. All Rights Reserved. ===========
import re
from enum import Enum, EnumMeta


class RoleType(Enum):
    ASSISTANT = "assistant"
    USER = "user"
    CRITIC = "critic"
    EMBODIMENT = "embodiment"
    DEFAULT = "default"


class ModelType(Enum):
    GPT_3_5_TURBO = "gpt-3.5-turbo"
    GPT_4 = "gpt-4"
    GPT_4_TURBO = "gpt-4-turbo"
    GPT_4O = "gpt-4o"
    GPT_4O_MINI = "gpt-4o-mini"

    GLM_4 = "glm-4"
    GLM_4_OPEN_SOURCE = "glm-4-open-source"
    GLM_4V = 'glm-4v'
    GLM_3_TURBO = "glm-3-turbo"

    GROQ_LLAMA_3_1_8B = "llama-3.1-8b-instant"
    GROQ_LLAMA_3_1_70B = "llama-3.1-70b-versatile"
    GROQ_LLAMA_3_1_405B = "llama-3.1-405b-reasoning"
    GROQ_LLAMA_3_8B = "llama3-8b-8192"
    GROQ_LLAMA_3_70B = "llama3-70b-8192"
    GROQ_MIXTRAL_8_7B = "mixtral-8x7b-32768"
    GROQ_GEMMA_7B_IT = "gemma-7b-it"
    GROQ_GEMMA_2_9B_IT = "gemma2-9b-it"

    STUB = "stub"

    LLAMA_2 = "llama-2"
    LLAMA_3 = "llama-3"
    VICUNA = "vicuna"
    VICUNA_16K = "vicuna-16k"

    QWEN_2 = "qwen-2"

    # Legacy anthropic models
    # NOTE: anthropic legacy models only Claude 2.1 has system prompt support
    CLAUDE_2_1 = "claude-2.1"
    CLAUDE_2_0 = "claude-2.0"
    CLAUDE_INSTANT_1_2 = "claude-instant-1.2"

    # Claude3 models
    CLAUDE_3_OPUS = "claude-3-opus-20240229"
    CLAUDE_3_SONNET = "claude-3-sonnet-20240229"
    CLAUDE_3_HAIKU = "claude-3-haiku-20240307"
    CLAUDE_3_5_SONNET = "claude-3-5-sonnet-20240620"

    # Nvidia models
    NEMOTRON_4_REWARD = "nvidia/nemotron-4-340b-reward"

    # Gemini models
    GEMINI_1_5_FLASH = "gemini-1.5-flash"
    GEMINI_1_5_PRO = "gemini-1.5-pro"

    # Mistral AI models
    MISTRAL_LARGE = "mistral-large-latest"
    MISTRAL_NEMO = "open-mistral-nemo"
    MISTRAL_CODESTRAL = "codestral-latest"
    MISTRAL_7B = "open-mistral-7b"
    MISTRAL_MIXTRAL_8x7B = "open-mixtral-8x7b"
    MISTRAL_MIXTRAL_8x22B = "open-mixtral-8x22b"
    MISTRAL_CODESTRAL_MAMBA = "open-codestral-mamba"

    # Reka models
    REKA_CORE = "reka-core"
    REKA_FLASH = "reka-flash"
    REKA_EDGE = "reka-edge"

    @property
    def value_for_tiktoken(self) -> str:
        return (
            self.value
            if self is not ModelType.STUB and not isinstance(self, str)
            else "gpt-3.5-turbo"
        )

    @property
    def is_openai(self) -> bool:
        r"""Returns whether this type of models is an OpenAI-released model."""
        return self in {
            ModelType.GPT_3_5_TURBO,
            ModelType.GPT_4,
            ModelType.GPT_4_TURBO,
            ModelType.GPT_4O,
            ModelType.GPT_4O_MINI,
        }

    @property
    def is_azure_openai(self) -> bool:
        r"""Returns whether this type of models is an OpenAI-released model
        from Azure.
        """
        return self in {
            ModelType.GPT_3_5_TURBO,
            ModelType.GPT_4,
            ModelType.GPT_4_TURBO,
            ModelType.GPT_4O,
        }

    @property
    def is_zhipuai(self) -> bool:
        r"""Returns whether this type of models is an ZhipuAI model."""
        return self in {
            ModelType.GLM_3_TURBO,
            ModelType.GLM_4,
            ModelType.GLM_4V,
        }

    @property
    def is_open_source(self) -> bool:
        r"""Returns whether this type of models is open-source."""
        return self in {
            ModelType.LLAMA_2,
            ModelType.LLAMA_3,
            ModelType.QWEN_2,
            ModelType.GLM_4_OPEN_SOURCE,
            ModelType.VICUNA,
            ModelType.VICUNA_16K,
        }

    @property
    def is_anthropic(self) -> bool:
        r"""Returns whether this type of models is Anthropic-released model.

        Returns:
            bool: Whether this type of models is anthropic.
        """
        return self in {
            ModelType.CLAUDE_INSTANT_1_2,
            ModelType.CLAUDE_2_0,
            ModelType.CLAUDE_2_1,
            ModelType.CLAUDE_3_OPUS,
            ModelType.CLAUDE_3_SONNET,
            ModelType.CLAUDE_3_HAIKU,
            ModelType.CLAUDE_3_5_SONNET,
        }

    @property
    def is_groq(self) -> bool:
        r"""Returns whether this type of models is served by Groq."""
        return self in {
            ModelType.GROQ_LLAMA_3_1_8B,
            ModelType.GROQ_LLAMA_3_1_70B,
            ModelType.GROQ_LLAMA_3_1_405B,
            ModelType.GROQ_LLAMA_3_8B,
            ModelType.GROQ_LLAMA_3_70B,
            ModelType.GROQ_MIXTRAL_8_7B,
            ModelType.GROQ_GEMMA_7B_IT,
            ModelType.GROQ_GEMMA_2_9B_IT,
        }

    @property
    def is_mistral(self) -> bool:
        r"""Returns whether this type of models is served by Mistral."""
        return self in {
            ModelType.MISTRAL_LARGE,
            ModelType.MISTRAL_NEMO,
            ModelType.MISTRAL_CODESTRAL,
            ModelType.MISTRAL_7B,
            ModelType.MISTRAL_MIXTRAL_8x7B,
            ModelType.MISTRAL_MIXTRAL_8x22B,
            ModelType.MISTRAL_CODESTRAL_MAMBA,
        }

    @property
    def is_nvidia(self) -> bool:
        r"""Returns whether this type of models is Nvidia-released model.

        Returns:
            bool: Whether this type of models is nvidia.
        """
        return self in {
            ModelType.NEMOTRON_4_REWARD,
        }

    @property
    def is_gemini(self) -> bool:
        r"""Returns whether this type of models is Gemini model.

        Returns:
            bool: Whether this type of models is gemini.
        """
        return self in {ModelType.GEMINI_1_5_FLASH, ModelType.GEMINI_1_5_PRO}

    @property
    def is_reka(self) -> bool:
        r"""Returns whether this type of models is Reka model.

        Returns:
            bool: Whether this type of models is Reka.
        """
        return self in {
            ModelType.REKA_CORE,
            ModelType.REKA_EDGE,
            ModelType.REKA_FLASH,
        }

    @property
    def token_limit(self) -> int:
        r"""Returns the maximum token limit for a given model.

        Returns:
            int: The maximum token limit for the given model.
        """
        if self is ModelType.GLM_4V:
            return 1024
        elif self is ModelType.VICUNA:
            # reference: https://lmsys.org/blog/2023-03-30-vicuna/
            return 2048
        elif self in {
            ModelType.LLAMA_2,
            ModelType.NEMOTRON_4_REWARD,
            ModelType.STUB,
        }:
            return 4_096
        elif self in {
            ModelType.GPT_4,
            ModelType.GROQ_LLAMA_3_8B,
            ModelType.GROQ_LLAMA_3_70B,
            ModelType.GROQ_GEMMA_7B_IT,
            ModelType.GROQ_GEMMA_2_9B_IT,
            ModelType.LLAMA_3,
            ModelType.GLM_3_TURBO,
            ModelType.GLM_4,
            ModelType.GLM_4_OPEN_SOURCE,
        }:
            return 8_192
        elif self in {
            ModelType.GPT_3_5_TURBO,
            ModelType.VICUNA_16K,
        }:
            return 16_384
        elif self in {
            ModelType.MISTRAL_CODESTRAL,
            ModelType.MISTRAL_7B,
            ModelType.MISTRAL_MIXTRAL_8x7B,
            ModelType.GROQ_MIXTRAL_8_7B,
        }:
            return 32_768
        elif self in {ModelType.MISTRAL_MIXTRAL_8x22B}:
            return 64_000
        elif self in {ModelType.CLAUDE_2_0, ModelType.CLAUDE_INSTANT_1_2}:
            return 100_000
        elif self in {
            ModelType.GPT_4O,
            ModelType.GPT_4O_MINI,
            ModelType.GPT_4_TURBO,
            ModelType.MISTRAL_LARGE,
            ModelType.MISTRAL_NEMO,
            ModelType.QWEN_2,
        }:
            return 128_000
        elif self in {
            ModelType.GROQ_LLAMA_3_1_8B,
            ModelType.GROQ_LLAMA_3_1_70B,
            ModelType.GROQ_LLAMA_3_1_405B,
        }:
            return 131_072
        elif self in {
            ModelType.CLAUDE_2_1,
            ModelType.CLAUDE_3_OPUS,
            ModelType.CLAUDE_3_SONNET,
            ModelType.CLAUDE_3_HAIKU,
            ModelType.CLAUDE_3_5_SONNET,
        }:
            return 200_000
        elif self in {
            ModelType.MISTRAL_CODESTRAL_MAMBA,
        }:
            return 256_000
        elif self in {ModelType.GEMINI_1_5_FLASH, ModelType.GEMINI_1_5_PRO}:
            return 1_048_576
        else:
            raise ValueError("Unknown model type")

    def validate_model_name(self, model_name: str) -> bool:
        r"""Checks whether the model type and the model name matches.

        Args:
            model_name (str): The name of the model, e.g. "vicuna-7b-v1.5".

        Returns:
            bool: Whether the model type matches the model name.
        """
        if self is ModelType.VICUNA:
            pattern = r'^vicuna-\d+b-v\d+\.\d+$'
            return bool(re.match(pattern, model_name))
        elif self is ModelType.VICUNA_16K:
            pattern = r'^vicuna-\d+b-v\d+\.\d+-16k$'
            return bool(re.match(pattern, model_name))
        elif self is ModelType.LLAMA_2:
            return (
                self.value in model_name.lower()
                or "llama2" in model_name.lower()
            )
        elif self is ModelType.LLAMA_3:
            return (
                self.value in model_name.lower()
                or "llama3" in model_name.lower()
            )
        elif self is ModelType.QWEN_2:
            return (
                self.value in model_name.lower()
                or "qwen2" in model_name.lower()
            )
        elif self is ModelType.GLM_4_OPEN_SOURCE:
            return (
                'glm-4' in model_name.lower() or "glm4" in model_name.lower()
            )
        else:
            return self.value in model_name.lower()


class EmbeddingModelType(Enum):
    TEXT_EMBEDDING_ADA_2 = "text-embedding-ada-002"
    TEXT_EMBEDDING_3_SMALL = "text-embedding-3-small"
    TEXT_EMBEDDING_3_LARGE = "text-embedding-3-large"

    MISTRAL_EMBED = "mistral-embed"

    @property
    def is_openai(self) -> bool:
        r"""Returns whether this type of models is an OpenAI-released model."""
        return self in {
            EmbeddingModelType.TEXT_EMBEDDING_ADA_2,
            EmbeddingModelType.TEXT_EMBEDDING_3_SMALL,
            EmbeddingModelType.TEXT_EMBEDDING_3_LARGE,
        }

    @property
    def is_mistral(self) -> bool:
        r"""Returns whether this type of models is an Mistral-released
        model.
        """
        return self in {
            EmbeddingModelType.MISTRAL_EMBED,
        }

    @property
    def output_dim(self) -> int:
        if self is EmbeddingModelType.TEXT_EMBEDDING_ADA_2:
            return 1536
        elif self is EmbeddingModelType.TEXT_EMBEDDING_3_SMALL:
            return 1536
        elif self is EmbeddingModelType.TEXT_EMBEDDING_3_LARGE:
            return 3072
        elif self is EmbeddingModelType.MISTRAL_EMBED:
            return 1024
        else:
            raise ValueError(f"Unknown model type {self}.")


class TaskType(Enum):
    AI_SOCIETY = "ai_society"
    CODE = "code"
    MISALIGNMENT = "misalignment"
    TRANSLATION = "translation"
    EVALUATION = "evaluation"
    SOLUTION_EXTRACTION = "solution_extraction"
    ROLE_DESCRIPTION = "role_description"
    GENERATE_TEXT_EMBEDDING_DATA = "generate_text_embedding_data"
    OBJECT_RECOGNITION = "object_recognition"
    IMAGE_CRAFT = "image_craft"
    MULTI_CONDITION_IMAGE_CRAFT = "multi_condition_image_craft"
    DEFAULT = "default"
    VIDEO_DESCRIPTION = "video_description"


class VectorDistance(Enum):
    r"""Distance metrics used in a vector database."""

    DOT = "dot"
    r"""Dot product. https://en.wikipedia.org/wiki/Dot_product"""

    COSINE = "cosine"
    r"""Cosine similarity. https://en.wikipedia.org/wiki/Cosine_similarity"""

    EUCLIDEAN = "euclidean"
    r"""Euclidean distance. https://en.wikipedia.org/wiki/Euclidean_distance"""


class OpenAIBackendRole(Enum):
    ASSISTANT = "assistant"
    SYSTEM = "system"
    USER = "user"
    FUNCTION = "function"
    TOOL = "tool"


class TerminationMode(Enum):
    ANY = "any"
    ALL = "all"


class OpenAIImageTypeMeta(EnumMeta):
    def __contains__(cls, image_type: object) -> bool:
        try:
            cls(image_type)
        except ValueError:
            return False
        return True


class OpenAIImageType(Enum, metaclass=OpenAIImageTypeMeta):
    r"""Image types supported by OpenAI vision model."""

    # https://platform.openai.com/docs/guides/vision
    PNG = "png"
    JPEG = "jpeg"
    JPG = "jpg"
    WEBP = "webp"
    GIF = "gif"


class OpenAIVisionDetailType(Enum):
    AUTO = "auto"
    LOW = "low"
    HIGH = "high"


class StorageType(Enum):
    MILVUS = "milvus"
    QDRANT = "qdrant"


class OpenAPIName(Enum):
    COURSERA = "coursera"
    KLARNA = "klarna"
    SPEAK = "speak"
    NASA_APOD = "nasa_apod"
    BIZTOC = "biztoc"
    CREATE_QR_CODE = "create_qr_code"
    OUTSCHOOL = "outschool"
    WEB_SCRAPER = "web_scraper"


class ModelPlatformType(Enum):
    OPENAI = "openai"
    AZURE = "azure"
    ANTHROPIC = "anthropic"
    GROQ = "groq"
    OPEN_SOURCE = "open-source"
    OLLAMA = "ollama"
    LITELLM = "litellm"
    ZHIPU = "zhipuai"
    DEFAULT = "default"
    GEMINI = "gemini"
    VLLM = "vllm"
    MISTRAL = "mistral"
<<<<<<< HEAD
    OPENAICOMPATIBILITYMODEL = "openai-compatibility-model"
    REKA = "reka"
=======
    OPENAI_COMPATIBILITY_MODEL = "openai-compatibility-model"
>>>>>>> 28893ab8

    @property
    def is_openai(self) -> bool:
        r"""Returns whether this platform is openai."""
        return self is ModelPlatformType.OPENAI

    @property
    def is_azure(self) -> bool:
        r"""Returns whether this platform is azure."""
        return self is ModelPlatformType.AZURE

    @property
    def is_anthropic(self) -> bool:
        r"""Returns whether this platform is anthropic."""
        return self is ModelPlatformType.ANTHROPIC

    @property
    def is_groq(self) -> bool:
        r"""Returns whether this platform is groq."""
        return self is ModelPlatformType.GROQ

    @property
    def is_ollama(self) -> bool:
        r"""Returns whether this platform is ollama."""
        return self is ModelPlatformType.OLLAMA

    @property
    def is_vllm(self) -> bool:
        r"""Returns whether this platform is vllm."""
        return self is ModelPlatformType.VLLM

    @property
    def is_litellm(self) -> bool:
        r"""Returns whether this platform is litellm."""
        return self is ModelPlatformType.LITELLM

    @property
    def is_zhipuai(self) -> bool:
        r"""Returns whether this platform is zhipu."""
        return self is ModelPlatformType.ZHIPU

    @property
    def is_mistral(self) -> bool:
        r"""Returns whether this platform is mistral."""
        return self is ModelPlatformType.MISTRAL

    @property
    def is_open_source(self) -> bool:
        r"""Returns whether this platform is opensource."""
        return self is ModelPlatformType.OPEN_SOURCE

    @property
    def is_openai_compatibility_model(self) -> bool:
        r"""Returns whether this is a platform supporting openai
        compatibility"""
        return self is ModelPlatformType.OPENAI_COMPATIBILITY_MODEL

    @property
    def is_gemini(self) -> bool:
        r"""Returns whether this platform is Gemini."""
        return self is ModelPlatformType.GEMINI

    @property
    def is_reka(self) -> bool:
        r"""Returns whether this platform is Reka."""
        return self is ModelPlatformType.REKA


class AudioModelType(Enum):
    TTS_1 = "tts-1"
    TTS_1_HD = "tts-1-hd"

    @property
    def is_openai(self) -> bool:
        r"""Returns whether this type of audio models is an OpenAI-released
        model."""
        return self in {
            AudioModelType.TTS_1,
            AudioModelType.TTS_1_HD,
        }


class VoiceType(Enum):
    ALLOY = "alloy"
    ECHO = "echo"
    FABLE = "fable"
    ONYX = "onyx"
    NOVA = "nova"
    SHIMMER = "shimmer"

    @property
    def is_openai(self) -> bool:
        r"""Returns whether this type of voice is an OpenAI-released voice."""
        return self in {
            VoiceType.ALLOY,
            VoiceType.ECHO,
            VoiceType.FABLE,
            VoiceType.ONYX,
            VoiceType.NOVA,
            VoiceType.SHIMMER,
        }


class JinaReturnFormat(Enum):
    DEFAULT = None
    MARKDOWN = "markdown"
    HTML = "html"
    TEXT = "text"<|MERGE_RESOLUTION|>--- conflicted
+++ resolved
@@ -467,12 +467,8 @@
     GEMINI = "gemini"
     VLLM = "vllm"
     MISTRAL = "mistral"
-<<<<<<< HEAD
-    OPENAICOMPATIBILITYMODEL = "openai-compatibility-model"
     REKA = "reka"
-=======
     OPENAI_COMPATIBILITY_MODEL = "openai-compatibility-model"
->>>>>>> 28893ab8
 
     @property
     def is_openai(self) -> bool:
