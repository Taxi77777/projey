# =========== Copyright 2023 @ CAMEL-AI.org. All Rights Reserved. ===========
# Licensed under the Apache License, Version 2.0 (the “License”);
# you may not use this file except in compliance with the License.
# You may obtain a copy of the License at
#
#     http://www.apache.org/licenses/LICENSE-2.0
#
# Unless required by applicable law or agreed to in writing, software
# distributed under the License is distributed on an “AS IS” BASIS,
# WITHOUT WARRANTIES OR CONDITIONS OF ANY KIND, either express or implied.
# See the License for the specific language governing permissions and
# limitations under the License.
# =========== Copyright 2023 @ CAMEL-AI.org. All Rights Reserved. ===========
import re
from enum import Enum, EnumMeta


class RoleType(Enum):
    ASSISTANT = "assistant"
    USER = "user"
    CRITIC = "critic"
    EMBODIMENT = "embodiment"
    DEFAULT = "default"


class ModelType(Enum):
    GPT_3_5_TURBO = "gpt-3.5-turbo"
    GPT_4 = "gpt-4"
    GPT_4_32K = "gpt-4-32k"
    GPT_4_TURBO = "gpt-4-turbo"
    GPT_4O = "gpt-4o"
    GPT_4O_MINI = "gpt-4o-mini"

    GLM_4 = "glm-4"
    GLM_4_OPEN_SOURCE = "glm-4-open-source"
    GLM_4V = 'glm-4v'
    GLM_3_TURBO = "glm-3-turbo"

    GROQ_LLAMA_3_1_8B = "llama-3.1-8b-instant"
    GROQ_LLAMA_3_1_70B = "llama-3.1-70b-versatile"
    GROQ_LLAMA_3_1_405B = "llama-3.1-405b-reasoning"
    GROQ_LLAMA_3_8B = "llama3-8b-8192"
    GROQ_LLAMA_3_70B = "llama3-70b-8192"
    GROQ_MIXTRAL_8_7B = "mixtral-8x7b-32768"
    GROQ_GEMMA_7B_IT = "gemma-7b-it"
    GROQ_GEMMA_2_9B_IT = "gemma2-9b-it"

    STUB = "stub"

    LLAMA_2 = "llama-2"
    LLAMA_3 = "llama-3"
    VICUNA = "vicuna"
    VICUNA_16K = "vicuna-16k"

    QWEN_2 = "qwen-2"

    # Legacy anthropic models
    # NOTE: anthropic legacy models only Claude 2.1 has system prompt support
    CLAUDE_2_1 = "claude-2.1"
    CLAUDE_2_0 = "claude-2.0"
    CLAUDE_INSTANT_1_2 = "claude-instant-1.2"

    # Claude3 models
    CLAUDE_3_OPUS = "claude-3-opus-20240229"
    CLAUDE_3_SONNET = "claude-3-sonnet-20240229"
    CLAUDE_3_HAIKU = "claude-3-haiku-20240307"
    CLAUDE_3_5_SONNET = "claude-3-5-sonnet-20240620"

    # Nvidia models
    NEMOTRON_4_REWARD = "nvidia/nemotron-4-340b-reward"

    # Gemini models
    GEMINI_1_5_FLASH = "gemini-1.5-flash"
    GEMINI_1_5_PRO = "gemini-1.5-pro"

    # Mistral AI Model
    MISTRAL_LARGE = "mistral-large-latest"
    MISTRAL_NEMO = "open-mistral-nemo"
    MISTRAL_CODESTRAL = "codestral-latest"
    MISTRAL_7B = "open-mistral-7b"
    MISTRAL_MIXTRAL_8x7B = "open-mixtral-8x7b"
    MISTRAL_MIXTRAL_8x22B = "open-mixtral-8x22b"
    MISTRAL_CODESTRAL_MAMBA = "open-codestral-mamba"

    @property
    def value_for_tiktoken(self) -> str:
        return (
            self.value
            if self is not ModelType.STUB and not isinstance(self, str)
            else "gpt-3.5-turbo"
        )

    @property
    def is_openai(self) -> bool:
        r"""Returns whether this type of models is an OpenAI-released model."""
        return self in {
            ModelType.GPT_3_5_TURBO,
            ModelType.GPT_4,
            ModelType.GPT_4_32K,
            ModelType.GPT_4_TURBO,
            ModelType.GPT_4O,
            ModelType.GPT_4O_MINI,
        }

    @property
    def is_azure_openai(self) -> bool:
        r"""Returns whether this type of models is an OpenAI-released model
        from Azure.
        """
        return self in {
            ModelType.GPT_3_5_TURBO,
            ModelType.GPT_4,
            ModelType.GPT_4_32K,
            ModelType.GPT_4_TURBO,
            ModelType.GPT_4O,
        }

    @property
    def is_zhipuai(self) -> bool:
        r"""Returns whether this type of models is an ZhipuAI model."""
        return self in {
            ModelType.GLM_3_TURBO,
            ModelType.GLM_4,
            ModelType.GLM_4V,
        }

    @property
    def is_open_source(self) -> bool:
        r"""Returns whether this type of models is open-source."""
        return self in {
            ModelType.LLAMA_2,
            ModelType.LLAMA_3,
            ModelType.QWEN_2,
            ModelType.GLM_4_OPEN_SOURCE,
            ModelType.VICUNA,
            ModelType.VICUNA_16K,
        }

    @property
    def is_anthropic(self) -> bool:
        r"""Returns whether this type of models is Anthropic-released model.

        Returns:
            bool: Whether this type of models is anthropic.
        """
        return self in {
            ModelType.CLAUDE_INSTANT_1_2,
            ModelType.CLAUDE_2_0,
            ModelType.CLAUDE_2_1,
            ModelType.CLAUDE_3_OPUS,
            ModelType.CLAUDE_3_SONNET,
            ModelType.CLAUDE_3_HAIKU,
            ModelType.CLAUDE_3_5_SONNET,
        }

    @property
    def is_groq(self) -> bool:
        r"""Returns whether this type of models is served by Groq."""
        return self in {
            ModelType.GROQ_LLAMA_3_1_8B,
            ModelType.GROQ_LLAMA_3_1_70B,
            ModelType.GROQ_LLAMA_3_1_405B,
            ModelType.GROQ_LLAMA_3_8B,
            ModelType.GROQ_LLAMA_3_70B,
            ModelType.GROQ_MIXTRAL_8_7B,
            ModelType.GROQ_GEMMA_7B_IT,
            ModelType.GROQ_GEMMA_2_9B_IT,
        }

    @property
    def is_mistral(self) -> bool:
        r"""Returns whether this type of models is served by Mistral."""
        return self in {
            ModelType.MISTRAL_LARGE,
            ModelType.MISTRAL_NEMO,
            ModelType.MISTRAL_CODESTRAL,
            ModelType.MISTRAL_7B,
            ModelType.MISTRAL_MIXTRAL_8x7B,
            ModelType.MISTRAL_MIXTRAL_8x22B,
            ModelType.MISTRAL_CODESTRAL_MAMBA,
        }

    @property
    def is_nvidia(self) -> bool:
        r"""Returns whether this type of models is Nvidia-released model.

        Returns:
            bool: Whether this type of models is nvidia.
        """
        return self in {
            ModelType.NEMOTRON_4_REWARD,
        }

    @property
    def is_gemini(self) -> bool:
        return self in {ModelType.GEMINI_1_5_FLASH, ModelType.GEMINI_1_5_PRO}

    @property
    def token_limit(self) -> int:
        r"""Returns the maximum token limit for a given model.

        Returns:
            int: The maximum token limit for the given model.
        """
        if self is ModelType.GLM_4V:
            return 1024
        elif self is ModelType.VICUNA:
            # reference: https://lmsys.org/blog/2023-03-30-vicuna/
            return 2048
        elif self in {
            ModelType.LLAMA_2,
            ModelType.NEMOTRON_4_REWARD,
            ModelType.STUB,
        }:
            return 4_096
        elif self in {
            ModelType.GPT_4,
            ModelType.GROQ_LLAMA_3_8B,
            ModelType.GROQ_LLAMA_3_70B,
            ModelType.GROQ_GEMMA_7B_IT,
            ModelType.GROQ_GEMMA_2_9B_IT,
            ModelType.LLAMA_3,
            ModelType.GLM_3_TURBO,
            ModelType.GLM_4,
            ModelType.GLM_4_OPEN_SOURCE,
        }:
            return 8_192
        elif self in {
            ModelType.GPT_3_5_TURBO,
            ModelType.VICUNA_16K,
        }:
            return 16_384
        elif self in {
            ModelType.GPT_4_32K,
            ModelType.MISTRAL_CODESTRAL,
            ModelType.MISTRAL_7B,
            ModelType.MISTRAL_MIXTRAL_8x7B,
            ModelType.GROQ_MIXTRAL_8_7B,
        }:
            return 32_768
        elif self in {ModelType.MISTRAL_MIXTRAL_8x22B}:
            return 64_000
        elif self in {ModelType.CLAUDE_2_0, ModelType.CLAUDE_INSTANT_1_2}:
            return 100_000
        elif self in {
            ModelType.GPT_4O,
            ModelType.GPT_4O_MINI,
            ModelType.GPT_4_TURBO,
            ModelType.MISTRAL_LARGE,
            ModelType.MISTRAL_NEMO,
            ModelType.QWEN_2,
        }:
            return 128_000
        elif self in {
            ModelType.GROQ_LLAMA_3_1_8B,
            ModelType.GROQ_LLAMA_3_1_70B,
            ModelType.GROQ_LLAMA_3_1_405B,
        }:
            return 131_072
        elif self in {
            ModelType.CLAUDE_2_1,
            ModelType.CLAUDE_3_OPUS,
            ModelType.CLAUDE_3_SONNET,
            ModelType.CLAUDE_3_HAIKU,
            ModelType.CLAUDE_3_5_SONNET,
        }:
            return 200_000
        elif self in {
            ModelType.MISTRAL_CODESTRAL_MAMBA,
        }:
            return 256_000
        elif self in {ModelType.GEMINI_1_5_FLASH, ModelType.GEMINI_1_5_PRO}:
            return 1_048_576
        else:
            raise ValueError("Unknown model type")

    def validate_model_name(self, model_name: str) -> bool:
        r"""Checks whether the model type and the model name matches.

        Args:
            model_name (str): The name of the model, e.g. "vicuna-7b-v1.5".

        Returns:
            bool: Whether the model type matches the model name.
        """
        if self is ModelType.VICUNA:
            pattern = r'^vicuna-\d+b-v\d+\.\d+$'
            return bool(re.match(pattern, model_name))
        elif self is ModelType.VICUNA_16K:
            pattern = r'^vicuna-\d+b-v\d+\.\d+-16k$'
            return bool(re.match(pattern, model_name))
        elif self is ModelType.LLAMA_2:
            return (
                self.value in model_name.lower()
                or "llama2" in model_name.lower()
            )
        elif self is ModelType.LLAMA_3:
            return (
                self.value in model_name.lower()
                or "llama3" in model_name.lower()
            )
        elif self is ModelType.QWEN_2:
            return (
                self.value in model_name.lower()
                or "qwen2" in model_name.lower()
            )
        elif self is ModelType.GLM_4_OPEN_SOURCE:
            return (
                'glm-4' in model_name.lower() or "glm4" in model_name.lower()
            )
        else:
            return self.value in model_name.lower()


class EmbeddingModelType(Enum):
    TEXT_EMBEDDING_ADA_2 = "text-embedding-ada-002"
    TEXT_EMBEDDING_3_SMALL = "text-embedding-3-small"
    TEXT_EMBEDDING_3_LARGE = "text-embedding-3-large"

    MISTRAL_EMBED = "mistral-embed"

    @property
    def is_openai(self) -> bool:
        r"""Returns whether this type of models is an OpenAI-released model."""
        return self in {
            EmbeddingModelType.TEXT_EMBEDDING_ADA_2,
            EmbeddingModelType.TEXT_EMBEDDING_3_SMALL,
            EmbeddingModelType.TEXT_EMBEDDING_3_LARGE,
        }

    @property
    def is_mistral(self) -> bool:
        r"""Returns whether this type of models is an Mistral-released
        model.
        """
        return self in {
            EmbeddingModelType.MISTRAL_EMBED,
        }

    @property
    def output_dim(self) -> int:
        if self is EmbeddingModelType.TEXT_EMBEDDING_ADA_2:
            return 1536
        elif self is EmbeddingModelType.TEXT_EMBEDDING_3_SMALL:
            return 1536
        elif self is EmbeddingModelType.TEXT_EMBEDDING_3_LARGE:
            return 3072
        elif self is EmbeddingModelType.MISTRAL_EMBED:
            return 1024
        else:
            raise ValueError(f"Unknown model type {self}.")


class TaskType(Enum):
    AI_SOCIETY = "ai_society"
    CODE = "code"
    MISALIGNMENT = "misalignment"
    TRANSLATION = "translation"
    EVALUATION = "evaluation"
    SOLUTION_EXTRACTION = "solution_extraction"
    ROLE_DESCRIPTION = "role_description"
    GENERATE_TEXT_EMBEDDING_DATA = "generate_text_embedding_data"
    OBJECT_RECOGNITION = "object_recognition"
    IMAGE_CRAFT = "image_craft"
    MULTI_CONDITION_IMAGE_CRAFT = "multi_condition_image_craft"
    DEFAULT = "default"
    VIDEO_DESCRIPTION = "video_description"


class VectorDistance(Enum):
    r"""Distance metrics used in a vector database."""

    DOT = "dot"
    r"""Dot product. https://en.wikipedia.org/wiki/Dot_product"""

    COSINE = "cosine"
    r"""Cosine similarity. https://en.wikipedia.org/wiki/Cosine_similarity"""

    EUCLIDEAN = "euclidean"
    r"""Euclidean distance. https://en.wikipedia.org/wiki/Euclidean_distance"""


class OpenAIBackendRole(Enum):
    ASSISTANT = "assistant"
    SYSTEM = "system"
    USER = "user"
    FUNCTION = "function"
    TOOL = "tool"


class TerminationMode(Enum):
    ANY = "any"
    ALL = "all"


class OpenAIImageTypeMeta(EnumMeta):
    def __contains__(cls, image_type: object) -> bool:
        try:
            cls(image_type)
        except ValueError:
            return False
        return True


class OpenAIImageType(Enum, metaclass=OpenAIImageTypeMeta):
    r"""Image types supported by OpenAI vision model."""

    # https://platform.openai.com/docs/guides/vision
    PNG = "png"
    JPEG = "jpeg"
    JPG = "jpg"
    WEBP = "webp"
    GIF = "gif"


class OpenAIVisionDetailType(Enum):
    AUTO = "auto"
    LOW = "low"
    HIGH = "high"


class StorageType(Enum):
    MILVUS = "milvus"
    QDRANT = "qdrant"


class OpenAPIName(Enum):
    COURSERA = "coursera"
    KLARNA = "klarna"
    SPEAK = "speak"
    NASA_APOD = "nasa_apod"
    BIZTOC = "biztoc"
    CREATE_QR_CODE = "create_qr_code"
    OUTSCHOOL = "outschool"
    WEB_SCRAPER = "web_scraper"


class ModelPlatformType(Enum):
    OPENAI = "openai"
    AZURE = "azure"
    ANTHROPIC = "anthropic"
    GROQ = "groq"
    OPENSOURCE = "opensource"
    OLLAMA = "ollama"
    LITELLM = "litellm"
    ZHIPU = "zhipuai"
    DEFAULT = "default"
    GEMINI = "gemini"
    VLLM = "vllm"
    MISTRAL = "mistral"
<<<<<<< HEAD
    INTERNLM = "internlm"
=======
    OPENAICOMPATIBILITYMODEL = "openai-compatibility-model"
>>>>>>> 85e63a9f

    @property
    def is_openai(self) -> bool:
        r"""Returns whether this platform is openai."""
        return self is ModelPlatformType.OPENAI

    @property
    def is_azure(self) -> bool:
        r"""Returns whether this platform is azure."""
        return self is ModelPlatformType.AZURE

    @property
    def is_anthropic(self) -> bool:
        r"""Returns whether this platform is anthropic."""
        return self is ModelPlatformType.ANTHROPIC

    @property
    def is_groq(self) -> bool:
        r"""Returns whether this platform is groq."""
        return self is ModelPlatformType.GROQ

    @property
    def is_ollama(self) -> bool:
        r"""Returns whether this platform is ollama."""
        return self is ModelPlatformType.OLLAMA

    @property
    def is_vllm(self) -> bool:
        r"""Returns whether this platform is vllm."""
        return self is ModelPlatformType.VLLM

    @property
    def is_litellm(self) -> bool:
        r"""Returns whether this platform is litellm."""
        return self is ModelPlatformType.LITELLM

    @property
    def is_zhipuai(self) -> bool:
        r"""Returns whether this platform is zhipu."""
        return self is ModelPlatformType.ZHIPU

    @property
    def is_mistral(self) -> bool:
        r"""Returns whether this platform is mistral."""
        return self is ModelPlatformType.MISTRAL

    @property
    def is_open_source(self) -> bool:
        r"""Returns whether this platform is opensource."""
        return self is ModelPlatformType.OPENSOURCE

    @property
    def is_openai_compatibility_model(self) -> bool:
        r"""Returns whether this is a platform supporting openai
        compatibility"""
        return self is ModelPlatformType.OPENAICOMPATIBILITYMODEL

    @property
    def is_gemini(self) -> bool:
        r"""Returns whether this platform is Gemini."""
        return self is ModelPlatformType.GEMINI

    @property
    def is_internlm(self) -> bool:
        r"""Returns whether this platform is InternLM."""
        return self in [ModelPlatformType.INTERNLM]


class AudioModelType(Enum):
    TTS_1 = "tts-1"
    TTS_1_HD = "tts-1-hd"

    @property
    def is_openai(self) -> bool:
        r"""Returns whether this type of audio models is an OpenAI-released
        model."""
        return self in {
            AudioModelType.TTS_1,
            AudioModelType.TTS_1_HD,
        }


class VoiceType(Enum):
    ALLOY = "alloy"
    ECHO = "echo"
    FABLE = "fable"
    ONYX = "onyx"
    NOVA = "nova"
    SHIMMER = "shimmer"

    @property
    def is_openai(self) -> bool:
        r"""Returns whether this type of voice is an OpenAI-released voice."""
        return self in {
            VoiceType.ALLOY,
            VoiceType.ECHO,
            VoiceType.FABLE,
            VoiceType.ONYX,
            VoiceType.NOVA,
            VoiceType.SHIMMER,
        }


class JinaReturnFormat(Enum):
    DEFAULT = None
    MARKDOWN = "markdown"
    HTML = "html"
    TEXT = "text"<|MERGE_RESOLUTION|>--- conflicted
+++ resolved
@@ -448,11 +448,8 @@
     GEMINI = "gemini"
     VLLM = "vllm"
     MISTRAL = "mistral"
-<<<<<<< HEAD
     INTERNLM = "internlm"
-=======
     OPENAICOMPATIBILITYMODEL = "openai-compatibility-model"
->>>>>>> 85e63a9f
 
     @property
     def is_openai(self) -> bool:
