--- conflicted
+++ resolved
@@ -705,14 +705,11 @@
     COHERE = "cohere"
     YI = "lingyiwanwu"
     QWEN = "tongyi-qianwen"
-<<<<<<< HEAD
-    AWS_BEDROCK = "aws-bedrock"
-=======
     NVIDIA = "nvidia"
     DEEPSEEK = "deepseek"
     SGLANG = "sglang"
     INTERNLM = "internlm"
->>>>>>> 9cceb01f
+    AWS_BEDROCK = "aws-bedrock"
 
     @property
     def is_openai(self) -> bool:
@@ -806,25 +803,24 @@
         return self is ModelPlatformType.QWEN
 
     @property
-<<<<<<< HEAD
+    def is_nvidia(self) -> bool:
+        r"""Returns whether this platform is Nvidia."""
+        return self is ModelPlatformType.NVIDIA
+
+    @property
+    def is_deepseek(self) -> bool:
+        r"""Returns whether this platform is DeepSeek."""
+        return self is ModelPlatformType.DEEPSEEK
+
+    @property
+    def is_internlm(self) -> bool:
+        r"""Returns whether this platform is InternLM."""
+        return self is ModelPlatformType.INTERNLM
+
+    @property
     def is_aws_bedrock(self) -> bool:
         r"""Returns whether this platform is AWS Bedrock."""
         return self is ModelPlatformType.AWS_BEDROCK
-=======
-    def is_nvidia(self) -> bool:
-        r"""Returns whether this platform is Nvidia."""
-        return self is ModelPlatformType.NVIDIA
-
-    @property
-    def is_deepseek(self) -> bool:
-        r"""Returns whether this platform is DeepSeek."""
-        return self is ModelPlatformType.DEEPSEEK
-
-    @property
-    def is_internlm(self) -> bool:
-        r"""Returns whether this platform is InternLM."""
-        return self is ModelPlatformType.INTERNLM
->>>>>>> 9cceb01f
 
 
 class AudioModelType(Enum):
