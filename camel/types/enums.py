# =========== Copyright 2023 @ CAMEL-AI.org. All Rights Reserved. ===========
# Licensed under the Apache License, Version 2.0 (the “License”);
# you may not use this file except in compliance with the License.
# You may obtain a copy of the License at
#
#     http://www.apache.org/licenses/LICENSE-2.0
#
# Unless required by applicable law or agreed to in writing, software
# distributed under the License is distributed on an “AS IS” BASIS,
# WITHOUT WARRANTIES OR CONDITIONS OF ANY KIND, either express or implied.
# See the License for the specific language governing permissions and
# limitations under the License.
# =========== Copyright 2023 @ CAMEL-AI.org. All Rights Reserved. ===========
import re
from enum import Enum, EnumMeta


class RoleType(Enum):
    ASSISTANT = "assistant"
    USER = "user"
    CRITIC = "critic"
    EMBODIMENT = "embodiment"
    DEFAULT = "default"


class ModelType(Enum):
    GPT_3_5_TURBO = "gpt-3.5-turbo"
    GPT_4 = "gpt-4"
    GPT_4_TURBO = "gpt-4-turbo"
    GPT_4O = "gpt-4o"
    GPT_4O_MINI = "gpt-4o-mini"

    GLM_4 = "glm-4"
    GLM_4_OPEN_SOURCE = "glm-4-open-source"
    GLM_4V = 'glm-4v'
    GLM_3_TURBO = "glm-3-turbo"

    GROQ_LLAMA_3_1_8B = "llama-3.1-8b-instant"
    GROQ_LLAMA_3_1_70B = "llama-3.1-70b-versatile"
    GROQ_LLAMA_3_1_405B = "llama-3.1-405b-reasoning"
    GROQ_LLAMA_3_8B = "llama3-8b-8192"
    GROQ_LLAMA_3_70B = "llama3-70b-8192"
    GROQ_MIXTRAL_8_7B = "mixtral-8x7b-32768"
    GROQ_GEMMA_7B_IT = "gemma-7b-it"
    GROQ_GEMMA_2_9B_IT = "gemma2-9b-it"

    STUB = "stub"

    LLAMA_2 = "llama-2"
    LLAMA_3 = "llama-3"
    VICUNA = "vicuna"
    VICUNA_16K = "vicuna-16k"

    QWEN_2 = "qwen-2"

    # Legacy anthropic models
    # NOTE: anthropic legacy models only Claude 2.1 has system prompt support
    CLAUDE_2_1 = "claude-2.1"
    CLAUDE_2_0 = "claude-2.0"
    CLAUDE_INSTANT_1_2 = "claude-instant-1.2"

    # Claude3 models
    CLAUDE_3_OPUS = "claude-3-opus-20240229"
    CLAUDE_3_SONNET = "claude-3-sonnet-20240229"
    CLAUDE_3_HAIKU = "claude-3-haiku-20240307"
    CLAUDE_3_5_SONNET = "claude-3-5-sonnet-20240620"

    # Nvidia models
    NEMOTRON_4_REWARD = "nvidia/nemotron-4-340b-reward"

    # Gemini models
    GEMINI_1_5_FLASH = "gemini-1.5-flash"
    GEMINI_1_5_PRO = "gemini-1.5-pro"

    # Mistral AI models
    MISTRAL_LARGE = "mistral-large-latest"
    MISTRAL_NEMO = "open-mistral-nemo"
    MISTRAL_CODESTRAL = "codestral-latest"
    MISTRAL_7B = "open-mistral-7b"
    MISTRAL_MIXTRAL_8x7B = "open-mixtral-8x7b"
    MISTRAL_MIXTRAL_8x22B = "open-mixtral-8x22b"
    MISTRAL_CODESTRAL_MAMBA = "open-codestral-mamba"

<<<<<<< HEAD
    # Reka models
    REKA_CORE = "reka-core"
    REKA_FLASH = "reka-flash"
    REKA_EDGE = "reka-edge"
=======
    # SambaNova Model
    SAMBA_LLAMA_3_1_405B = "llama3-405b"
    SAMBA_LLAMA_3_1_70B = "llama3-70b"
    SAMBA_LLAMA_3_1_8B = "llama3-8b"
>>>>>>> dc8c0467

    @property
    def value_for_tiktoken(self) -> str:
        if self.is_openai:
            return self.value
        return "gpt-3.5-turbo"

    @property
    def is_openai(self) -> bool:
        r"""Returns whether this type of models is an OpenAI-released model."""
        return self in {
            ModelType.GPT_3_5_TURBO,
            ModelType.GPT_4,
            ModelType.GPT_4_TURBO,
            ModelType.GPT_4O,
            ModelType.GPT_4O_MINI,
        }

    @property
    def is_azure_openai(self) -> bool:
        r"""Returns whether this type of models is an OpenAI-released model
        from Azure.
        """
        return self in {
            ModelType.GPT_3_5_TURBO,
            ModelType.GPT_4,
            ModelType.GPT_4_TURBO,
            ModelType.GPT_4O,
        }

    @property
    def is_zhipuai(self) -> bool:
        r"""Returns whether this type of models is an ZhipuAI model."""
        return self in {
            ModelType.GLM_3_TURBO,
            ModelType.GLM_4,
            ModelType.GLM_4V,
        }

    @property
    def is_open_source(self) -> bool:
        r"""Returns whether this type of models is open-source."""
        return self in {
            ModelType.LLAMA_2,
            ModelType.LLAMA_3,
            ModelType.QWEN_2,
            ModelType.GLM_4_OPEN_SOURCE,
            ModelType.VICUNA,
            ModelType.VICUNA_16K,
        }

    @property
    def is_anthropic(self) -> bool:
        r"""Returns whether this type of models is Anthropic-released model.

        Returns:
            bool: Whether this type of models is anthropic.
        """
        return self in {
            ModelType.CLAUDE_INSTANT_1_2,
            ModelType.CLAUDE_2_0,
            ModelType.CLAUDE_2_1,
            ModelType.CLAUDE_3_OPUS,
            ModelType.CLAUDE_3_SONNET,
            ModelType.CLAUDE_3_HAIKU,
            ModelType.CLAUDE_3_5_SONNET,
        }

    @property
    def is_groq(self) -> bool:
        r"""Returns whether this type of models is served by Groq."""
        return self in {
            ModelType.GROQ_LLAMA_3_1_8B,
            ModelType.GROQ_LLAMA_3_1_70B,
            ModelType.GROQ_LLAMA_3_1_405B,
            ModelType.GROQ_LLAMA_3_8B,
            ModelType.GROQ_LLAMA_3_70B,
            ModelType.GROQ_MIXTRAL_8_7B,
            ModelType.GROQ_GEMMA_7B_IT,
            ModelType.GROQ_GEMMA_2_9B_IT,
        }

    @property
    def is_mistral(self) -> bool:
        r"""Returns whether this type of models is served by Mistral."""
        return self in {
            ModelType.MISTRAL_LARGE,
            ModelType.MISTRAL_NEMO,
            ModelType.MISTRAL_CODESTRAL,
            ModelType.MISTRAL_7B,
            ModelType.MISTRAL_MIXTRAL_8x7B,
            ModelType.MISTRAL_MIXTRAL_8x22B,
            ModelType.MISTRAL_CODESTRAL_MAMBA,
        }

    @property
    def is_nvidia(self) -> bool:
        r"""Returns whether this type of models is Nvidia-released model.

        Returns:
            bool: Whether this type of models is nvidia.
        """
        return self in {
            ModelType.NEMOTRON_4_REWARD,
        }

    @property
    def is_gemini(self) -> bool:
        r"""Returns whether this type of models is Gemini model.

        Returns:
            bool: Whether this type of models is gemini.
        """
        return self in {ModelType.GEMINI_1_5_FLASH, ModelType.GEMINI_1_5_PRO}

    @property
<<<<<<< HEAD
    def is_reka(self) -> bool:
        r"""Returns whether this type of models is Reka model.

        Returns:
            bool: Whether this type of models is Reka.
        """
        return self in {
            ModelType.REKA_CORE,
            ModelType.REKA_EDGE,
            ModelType.REKA_FLASH,
=======
    def is_samba(self) -> bool:
        return self in {
            ModelType.SAMBA_LLAMA_3_1_405B,
            ModelType.SAMBA_LLAMA_3_1_70B,
            ModelType.SAMBA_LLAMA_3_1_8B,
>>>>>>> dc8c0467
        }

    @property
    def token_limit(self) -> int:
        r"""Returns the maximum token limit for a given model.

        Returns:
            int: The maximum token limit for the given model.
        """
        if self is ModelType.GLM_4V:
            return 1024
        elif self is ModelType.VICUNA:
            # reference: https://lmsys.org/blog/2023-03-30-vicuna/
            return 2048
        elif self in {
            ModelType.LLAMA_2,
            ModelType.NEMOTRON_4_REWARD,
            ModelType.STUB,
            ModelType.REKA_CORE,
            ModelType.REKA_EDGE,
            ModelType.REKA_FLASH,
        }:
            return 4_096
        elif self in {
            ModelType.GPT_4,
            ModelType.GROQ_LLAMA_3_8B,
            ModelType.GROQ_LLAMA_3_70B,
            ModelType.GROQ_GEMMA_7B_IT,
            ModelType.GROQ_GEMMA_2_9B_IT,
            ModelType.LLAMA_3,
            ModelType.GLM_3_TURBO,
            ModelType.GLM_4,
            ModelType.GLM_4_OPEN_SOURCE,
        }:
            return 8_192
        elif self in {
            ModelType.GPT_3_5_TURBO,
            ModelType.VICUNA_16K,
        }:
            return 16_384
        elif self in {
            ModelType.MISTRAL_CODESTRAL,
            ModelType.MISTRAL_7B,
            ModelType.MISTRAL_MIXTRAL_8x7B,
            ModelType.GROQ_MIXTRAL_8_7B,
        }:
            return 32_768
        elif self in {ModelType.MISTRAL_MIXTRAL_8x22B}:
            return 64_000
        elif self in {ModelType.CLAUDE_2_0, ModelType.CLAUDE_INSTANT_1_2}:
            return 100_000
        elif self in {
            ModelType.GPT_4O,
            ModelType.GPT_4O_MINI,
            ModelType.GPT_4_TURBO,
            ModelType.MISTRAL_LARGE,
            ModelType.MISTRAL_NEMO,
            ModelType.QWEN_2,
        }:
            return 128_000
        elif self in {
            ModelType.GROQ_LLAMA_3_1_8B,
            ModelType.GROQ_LLAMA_3_1_70B,
            ModelType.GROQ_LLAMA_3_1_405B,
            ModelType.SAMBA_LLAMA_3_1_405B,
            ModelType.SAMBA_LLAMA_3_1_70B,
            ModelType.SAMBA_LLAMA_3_1_8B,
        }:
            return 131_072
        elif self in {
            ModelType.CLAUDE_2_1,
            ModelType.CLAUDE_3_OPUS,
            ModelType.CLAUDE_3_SONNET,
            ModelType.CLAUDE_3_HAIKU,
            ModelType.CLAUDE_3_5_SONNET,
        }:
            return 200_000
        elif self in {
            ModelType.MISTRAL_CODESTRAL_MAMBA,
        }:
            return 256_000
        elif self in {ModelType.GEMINI_1_5_FLASH, ModelType.GEMINI_1_5_PRO}:
            return 1_048_576
        else:
            raise ValueError("Unknown model type")

    def validate_model_name(self, model_name: str) -> bool:
        r"""Checks whether the model type and the model name matches.

        Args:
            model_name (str): The name of the model, e.g. "vicuna-7b-v1.5".

        Returns:
            bool: Whether the model type matches the model name.
        """
        if self is ModelType.VICUNA:
            pattern = r'^vicuna-\d+b-v\d+\.\d+$'
            return bool(re.match(pattern, model_name))
        elif self is ModelType.VICUNA_16K:
            pattern = r'^vicuna-\d+b-v\d+\.\d+-16k$'
            return bool(re.match(pattern, model_name))
        elif self is ModelType.LLAMA_2:
            return (
                self.value in model_name.lower()
                or "llama2" in model_name.lower()
            )
        elif self is ModelType.LLAMA_3:
            return (
                self.value in model_name.lower()
                or "llama3" in model_name.lower()
            )
        elif self is ModelType.QWEN_2:
            return (
                self.value in model_name.lower()
                or "qwen2" in model_name.lower()
            )
        elif self is ModelType.GLM_4_OPEN_SOURCE:
            return (
                'glm-4' in model_name.lower() or "glm4" in model_name.lower()
            )
        else:
            return self.value in model_name.lower()


class EmbeddingModelType(Enum):
    TEXT_EMBEDDING_ADA_2 = "text-embedding-ada-002"
    TEXT_EMBEDDING_3_SMALL = "text-embedding-3-small"
    TEXT_EMBEDDING_3_LARGE = "text-embedding-3-large"

    MISTRAL_EMBED = "mistral-embed"

    @property
    def is_openai(self) -> bool:
        r"""Returns whether this type of models is an OpenAI-released model."""
        return self in {
            EmbeddingModelType.TEXT_EMBEDDING_ADA_2,
            EmbeddingModelType.TEXT_EMBEDDING_3_SMALL,
            EmbeddingModelType.TEXT_EMBEDDING_3_LARGE,
        }

    @property
    def is_mistral(self) -> bool:
        r"""Returns whether this type of models is an Mistral-released
        model.
        """
        return self in {
            EmbeddingModelType.MISTRAL_EMBED,
        }

    @property
    def output_dim(self) -> int:
        if self is EmbeddingModelType.TEXT_EMBEDDING_ADA_2:
            return 1536
        elif self is EmbeddingModelType.TEXT_EMBEDDING_3_SMALL:
            return 1536
        elif self is EmbeddingModelType.TEXT_EMBEDDING_3_LARGE:
            return 3072
        elif self is EmbeddingModelType.MISTRAL_EMBED:
            return 1024
        else:
            raise ValueError(f"Unknown model type {self}.")


class TaskType(Enum):
    AI_SOCIETY = "ai_society"
    CODE = "code"
    MISALIGNMENT = "misalignment"
    TRANSLATION = "translation"
    EVALUATION = "evaluation"
    SOLUTION_EXTRACTION = "solution_extraction"
    ROLE_DESCRIPTION = "role_description"
    GENERATE_TEXT_EMBEDDING_DATA = "generate_text_embedding_data"
    OBJECT_RECOGNITION = "object_recognition"
    IMAGE_CRAFT = "image_craft"
    MULTI_CONDITION_IMAGE_CRAFT = "multi_condition_image_craft"
    DEFAULT = "default"
    VIDEO_DESCRIPTION = "video_description"


class VectorDistance(Enum):
    r"""Distance metrics used in a vector database."""

    DOT = "dot"
    r"""Dot product. https://en.wikipedia.org/wiki/Dot_product"""

    COSINE = "cosine"
    r"""Cosine similarity. https://en.wikipedia.org/wiki/Cosine_similarity"""

    EUCLIDEAN = "euclidean"
    r"""Euclidean distance. https://en.wikipedia.org/wiki/Euclidean_distance"""


class OpenAIBackendRole(Enum):
    ASSISTANT = "assistant"
    SYSTEM = "system"
    USER = "user"
    FUNCTION = "function"
    TOOL = "tool"


class TerminationMode(Enum):
    ANY = "any"
    ALL = "all"


class OpenAIImageTypeMeta(EnumMeta):
    def __contains__(cls, image_type: object) -> bool:
        try:
            cls(image_type)
        except ValueError:
            return False
        return True


class OpenAIImageType(Enum, metaclass=OpenAIImageTypeMeta):
    r"""Image types supported by OpenAI vision model."""

    # https://platform.openai.com/docs/guides/vision
    PNG = "png"
    JPEG = "jpeg"
    JPG = "jpg"
    WEBP = "webp"
    GIF = "gif"


class OpenAIVisionDetailType(Enum):
    AUTO = "auto"
    LOW = "low"
    HIGH = "high"


class MultiModalModelType(Enum, metaclass=OpenAIImageTypeMeta):
    r"""Image types supported by the multimodal model."""

    # Align with OpenAI's specifications
    # https://platform.openai.com/docs/guides/vision
    PNG = "png"
    JPEG = "jpeg"
    JPG = "jpg"
    WEBP = "webp"
    GIF = "gif"

    MP4 = "mp4"


class StorageType(Enum):
    MILVUS = "milvus"
    QDRANT = "qdrant"


class OpenAPIName(Enum):
    COURSERA = "coursera"
    KLARNA = "klarna"
    SPEAK = "speak"
    NASA_APOD = "nasa_apod"
    BIZTOC = "biztoc"
    CREATE_QR_CODE = "create_qr_code"
    OUTSCHOOL = "outschool"
    WEB_SCRAPER = "web_scraper"


class ModelPlatformType(Enum):
    OPENAI = "openai"
    AZURE = "azure"
    ANTHROPIC = "anthropic"
    GROQ = "groq"
    OPEN_SOURCE = "open-source"
    OLLAMA = "ollama"
    LITELLM = "litellm"
    ZHIPU = "zhipuai"
    DEFAULT = "default"
    GEMINI = "gemini"
    VLLM = "vllm"
    MISTRAL = "mistral"
<<<<<<< HEAD
    REKA = "reka"
=======
    TOGETHER = "together"
>>>>>>> dc8c0467
    OPENAI_COMPATIBILITY_MODEL = "openai-compatibility-model"
    SAMBA = "samba-nova"
    INTERNLM = "internlm"

    @property
    def is_openai(self) -> bool:
        r"""Returns whether this platform is openai."""
        return self is ModelPlatformType.OPENAI

    @property
    def is_azure(self) -> bool:
        r"""Returns whether this platform is azure."""
        return self is ModelPlatformType.AZURE

    @property
    def is_anthropic(self) -> bool:
        r"""Returns whether this platform is anthropic."""
        return self is ModelPlatformType.ANTHROPIC

    @property
    def is_groq(self) -> bool:
        r"""Returns whether this platform is groq."""
        return self is ModelPlatformType.GROQ

    @property
    def is_ollama(self) -> bool:
        r"""Returns whether this platform is ollama."""
        return self is ModelPlatformType.OLLAMA

    @property
    def is_vllm(self) -> bool:
        r"""Returns whether this platform is vllm."""
        return self is ModelPlatformType.VLLM

    @property
    def is_together(self) -> bool:
        r"""Returns whether this platform is together."""
        return self is ModelPlatformType.TOGETHER

    @property
    def is_litellm(self) -> bool:
        r"""Returns whether this platform is litellm."""
        return self is ModelPlatformType.LITELLM

    @property
    def is_zhipuai(self) -> bool:
        r"""Returns whether this platform is zhipu."""
        return self is ModelPlatformType.ZHIPU

    @property
    def is_mistral(self) -> bool:
        r"""Returns whether this platform is mistral."""
        return self is ModelPlatformType.MISTRAL

    @property
    def is_open_source(self) -> bool:
        r"""Returns whether this platform is opensource."""
        return self is ModelPlatformType.OPEN_SOURCE

    @property
    def is_openai_compatibility_model(self) -> bool:
        r"""Returns whether this is a platform supporting openai
        compatibility"""
        return self is ModelPlatformType.OPENAI_COMPATIBILITY_MODEL

    @property
    def is_gemini(self) -> bool:
        r"""Returns whether this platform is Gemini."""
        return self is ModelPlatformType.GEMINI

    @property
<<<<<<< HEAD
    def is_reka(self) -> bool:
        r"""Returns whether this platform is Reka."""
        return self is ModelPlatformType.REKA
=======
    def is_samba(self) -> bool:
        r"""Returns whether this platform is Samba Nova."""
        return self is ModelPlatformType.SAMBA

    @property
    def is_internlm(self) -> bool:
        r"""Returns whether this platform is InternLM."""
        return self in [ModelPlatformType.INTERNLM]
>>>>>>> dc8c0467


class AudioModelType(Enum):
    TTS_1 = "tts-1"
    TTS_1_HD = "tts-1-hd"

    @property
    def is_openai(self) -> bool:
        r"""Returns whether this type of audio models is an OpenAI-released
        model."""
        return self in {
            AudioModelType.TTS_1,
            AudioModelType.TTS_1_HD,
        }


class VoiceType(Enum):
    ALLOY = "alloy"
    ECHO = "echo"
    FABLE = "fable"
    ONYX = "onyx"
    NOVA = "nova"
    SHIMMER = "shimmer"

    @property
    def is_openai(self) -> bool:
        r"""Returns whether this type of voice is an OpenAI-released voice."""
        return self in {
            VoiceType.ALLOY,
            VoiceType.ECHO,
            VoiceType.FABLE,
            VoiceType.ONYX,
            VoiceType.NOVA,
            VoiceType.SHIMMER,
        }


class JinaReturnFormat(Enum):
    DEFAULT = None
    MARKDOWN = "markdown"
    HTML = "html"
    TEXT = "text"<|MERGE_RESOLUTION|>--- conflicted
+++ resolved
@@ -81,17 +81,15 @@
     MISTRAL_MIXTRAL_8x22B = "open-mixtral-8x22b"
     MISTRAL_CODESTRAL_MAMBA = "open-codestral-mamba"
 
-<<<<<<< HEAD
     # Reka models
     REKA_CORE = "reka-core"
     REKA_FLASH = "reka-flash"
     REKA_EDGE = "reka-edge"
-=======
+
     # SambaNova Model
     SAMBA_LLAMA_3_1_405B = "llama3-405b"
     SAMBA_LLAMA_3_1_70B = "llama3-70b"
     SAMBA_LLAMA_3_1_8B = "llama3-8b"
->>>>>>> dc8c0467
 
     @property
     def value_for_tiktoken(self) -> str:
@@ -208,7 +206,6 @@
         return self in {ModelType.GEMINI_1_5_FLASH, ModelType.GEMINI_1_5_PRO}
 
     @property
-<<<<<<< HEAD
     def is_reka(self) -> bool:
         r"""Returns whether this type of models is Reka model.
 
@@ -219,13 +216,14 @@
             ModelType.REKA_CORE,
             ModelType.REKA_EDGE,
             ModelType.REKA_FLASH,
-=======
+        }
+
+    @property
     def is_samba(self) -> bool:
         return self in {
             ModelType.SAMBA_LLAMA_3_1_405B,
             ModelType.SAMBA_LLAMA_3_1_70B,
             ModelType.SAMBA_LLAMA_3_1_8B,
->>>>>>> dc8c0467
         }
 
     @property
@@ -500,11 +498,8 @@
     GEMINI = "gemini"
     VLLM = "vllm"
     MISTRAL = "mistral"
-<<<<<<< HEAD
     REKA = "reka"
-=======
     TOGETHER = "together"
->>>>>>> dc8c0467
     OPENAI_COMPATIBILITY_MODEL = "openai-compatibility-model"
     SAMBA = "samba-nova"
     INTERNLM = "internlm"
@@ -576,11 +571,11 @@
         return self is ModelPlatformType.GEMINI
 
     @property
-<<<<<<< HEAD
     def is_reka(self) -> bool:
         r"""Returns whether this platform is Reka."""
         return self is ModelPlatformType.REKA
-=======
+
+    @property
     def is_samba(self) -> bool:
         r"""Returns whether this platform is Samba Nova."""
         return self is ModelPlatformType.SAMBA
@@ -589,7 +584,6 @@
     def is_internlm(self) -> bool:
         r"""Returns whether this platform is InternLM."""
         return self in [ModelPlatformType.INTERNLM]
->>>>>>> dc8c0467
 
 
 class AudioModelType(Enum):
