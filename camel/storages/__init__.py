# =========== Copyright 2023 @ CAMEL-AI.org. All Rights Reserved. ===========
# Licensed under the Apache License, Version 2.0 (the “License”);
# you may not use this file except in compliance with the License.
# You may obtain a copy of the License at
#
#     http://www.apache.org/licenses/LICENSE-2.0
#
# Unless required by applicable law or agreed to in writing, software
# distributed under the License is distributed on an “AS IS” BASIS,
# WITHOUT WARRANTIES OR CONDITIONS OF ANY KIND, either express or implied.
# See the License for the specific language governing permissions and
# limitations under the License.
# =========== Copyright 2023 @ CAMEL-AI.org. All Rights Reserved. ===========

from .key_value_storages.base import BaseKeyValueStorage
from .key_value_storages.in_memory import InMemoryKeyValueStorage
from .key_value_storages.json import JsonStorage
from .vectordb_storages.base import (
    BaseVectorStorage,
    VectorRecord,
    VectorDBQuery,
    VectorDBQueryResult,
)
from .vectordb_storages.qdrant import QdrantStorage
<<<<<<< HEAD
from .graph_storages.base import BaseGraphStorage
=======
from .vectordb_storages.milvus import MilvusStorage
>>>>>>> 56432179

__all__ = [
    'BaseKeyValueStorage',
    'InMemoryKeyValueStorage',
    'JsonStorage',
    'VectorRecord',
    'BaseVectorStorage',
    'VectorDBQuery',
    'VectorDBQueryResult',
    'QdrantStorage',
<<<<<<< HEAD
    'BaseGraphStorage',
=======
    'MilvusStorage',
>>>>>>> 56432179
]<|MERGE_RESOLUTION|>--- conflicted
+++ resolved
@@ -22,11 +22,9 @@
     VectorDBQueryResult,
 )
 from .vectordb_storages.qdrant import QdrantStorage
-<<<<<<< HEAD
+from .vectordb_storages.milvus import MilvusStorage
 from .graph_storages.base import BaseGraphStorage
-=======
-from .vectordb_storages.milvus import MilvusStorage
->>>>>>> 56432179
+from .graph_storages.neo4j_graph import Neo4jGraph
 
 __all__ = [
     'BaseKeyValueStorage',
@@ -37,9 +35,7 @@
     'VectorDBQuery',
     'VectorDBQueryResult',
     'QdrantStorage',
-<<<<<<< HEAD
+    'MilvusStorage',
     'BaseGraphStorage',
-=======
-    'MilvusStorage',
->>>>>>> 56432179
+    'Neo4jGraph',
 ]