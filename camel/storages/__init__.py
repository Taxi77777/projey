# =========== Copyright 2023 @ CAMEL-AI.org. All Rights Reserved. ===========
# Licensed under the Apache License, Version 2.0 (the “License”);
# you may not use this file except in compliance with the License.
# You may obtain a copy of the License at
#
#     http://www.apache.org/licenses/LICENSE-2.0
#
# Unless required by applicable law or agreed to in writing, software
# distributed under the License is distributed on an “AS IS” BASIS,
# WITHOUT WARRANTIES OR CONDITIONS OF ANY KIND, either express or implied.
# See the License for the specific language governing permissions and
# limitations under the License.
# =========== Copyright 2023 @ CAMEL-AI.org. All Rights Reserved. ===========

from .key_value_storages.base import BaseKeyValueStorage
from .key_value_storages.in_memory import InMemoryKeyValueStorage
from .key_value_storages.json import JsonStorage
from .vectordb_storages.base import (
    BaseVectorStorage,
    VectorRecord,
<<<<<<< HEAD
    VectorDistance,
=======
>>>>>>> 69b743be
    VectorDBQuery,
    VectorDBQueryResult,
)
from .vectordb_storages.qdrant import QdrantStorage

__all__ = [
    'BaseKeyValueStorage',
    'InMemoryKeyValueStorage',
    'JsonStorage',
    'VectorRecord',
    'BaseVectorStorage',
<<<<<<< HEAD
    'VectorDistance',
=======
>>>>>>> 69b743be
    'VectorDBQuery',
    'VectorDBQueryResult',
    'QdrantStorage',
]<|MERGE_RESOLUTION|>--- conflicted
+++ resolved
@@ -18,10 +18,6 @@
 from .vectordb_storages.base import (
     BaseVectorStorage,
     VectorRecord,
-<<<<<<< HEAD
-    VectorDistance,
-=======
->>>>>>> 69b743be
     VectorDBQuery,
     VectorDBQueryResult,
 )
@@ -33,10 +29,6 @@
     'JsonStorage',
     'VectorRecord',
     'BaseVectorStorage',
-<<<<<<< HEAD
-    'VectorDistance',
-=======
->>>>>>> 69b743be
     'VectorDBQuery',
     'VectorDBQueryResult',
     'QdrantStorage',
