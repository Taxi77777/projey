--- conflicted
+++ resolved
@@ -227,27 +227,13 @@
         collection_info = self._client.get_collection(collection_name=collection_name)
         vector_config = collection_info.config.params.vectors
         return {
-<<<<<<< HEAD
             "vector_dim": vector_config.size
             if isinstance(vector_config, VectorParams)
             else None,
-            "vector_count": collection_info.vectors_count,
+            "vector_count": collection_info.points_count,
             "status": collection_info.status,
             "vectors_count": collection_info.vectors_count,
             "config": collection_info.config,
-=======
-            "vector_dim":
-            vector_config.size
-            if isinstance(vector_config, VectorParams) else None,
-            "vector_count":
-            collection_info.points_count,
-            "status":
-            collection_info.status,
-            "vectors_count":
-            collection_info.vectors_count,
-            "config":
-            collection_info.config,
->>>>>>> e4e26df7
         }
 
     def add(
