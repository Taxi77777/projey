# =========== Copyright 2023 @ CAMEL-AI.org. All Rights Reserved. ===========
# Licensed under the Apache License, Version 2.0 (the “License”);
# you may not use this file except in compliance with the License.
# You may obtain a copy of the License at
#
#     http://www.apache.org/licenses/LICENSE-2.0
#
# Unless required by applicable law or agreed to in writing, software
# distributed under the License is distributed on an “AS IS” BASIS,
# WITHOUT WARRANTIES OR CONDITIONS OF ANY KIND, either express or implied.
# See the License for the specific language governing permissions and
# limitations under the License.
# =========== Copyright 2023 @ CAMEL-AI.org. All Rights Reserved. ===========
# ruff: noqa: I001
from .openai_function import (
    OpenAIFunction,
    get_openai_function_schema,
    get_openai_tool_schema,
)

from .google_maps_function import MAP_FUNCS
from .math_functions import MATH_FUNCS
from .open_api_function import OPENAPI_FUNCS
from .retrieval_functions import RETRIEVAL_FUNCS
from .search_functions import SEARCH_FUNCS
from .twitter_function import TWITTER_FUNCS
from .weather_functions import WEATHER_FUNCS
from .slack_functions import SLACK_FUNCS

from .open_api_function import (
    apinames_filepaths_to_funs_schemas,
    generate_apinames_filepaths,
)

__all__ = [
    'OpenAIFunction',
    'get_openai_function_schema',
    'get_openai_tool_schema',
    'MAP_FUNCS',
    'MATH_FUNCS',
    'OPENAPI_FUNCS',
    'RETRIEVAL_FUNCS',
    'SEARCH_FUNCS',
    'TWITTER_FUNCS',
    'WEATHER_FUNCS',
<<<<<<< HEAD
    'SLACK_FUNCS',
=======
    'apinames_filepaths_to_funs_schemas',
    'generate_apinames_filepaths',
>>>>>>> 065dd2d2
]<|MERGE_RESOLUTION|>--- conflicted
+++ resolved
@@ -36,6 +36,8 @@
     'OpenAIFunction',
     'get_openai_function_schema',
     'get_openai_tool_schema',
+    'apinames_filepaths_to_funs_schemas',
+    'generate_apinames_filepaths',
     'MAP_FUNCS',
     'MATH_FUNCS',
     'OPENAPI_FUNCS',
@@ -43,10 +45,5 @@
     'SEARCH_FUNCS',
     'TWITTER_FUNCS',
     'WEATHER_FUNCS',
-<<<<<<< HEAD
     'SLACK_FUNCS',
-=======
-    'apinames_filepaths_to_funs_schemas',
-    'generate_apinames_filepaths',
->>>>>>> 065dd2d2
 ]