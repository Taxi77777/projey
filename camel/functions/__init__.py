--- conflicted
+++ resolved
@@ -20,12 +20,8 @@
 from .math_functions import MATH_FUNCS
 from .search_functions import SEARCH_FUNCS
 from .weather_functions import WEATHER_FUNCS
-<<<<<<< HEAD
 from .google_maps_function import MAP_FUNCS
-from .unstructured_io_fuctions import UnstructuredModules
-=======
 from ..loaders.unstructured_io import UnstructuredIO
->>>>>>> 56432179
 
 __all__ = [
     'OpenAIFunction',
@@ -34,10 +30,6 @@
     'MATH_FUNCS',
     'SEARCH_FUNCS',
     'WEATHER_FUNCS',
-<<<<<<< HEAD
     'MAP_FUNCS',
-    'UnstructuredModules',
-=======
     'UnstructuredIO',
->>>>>>> 56432179
 ]