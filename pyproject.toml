--- conflicted
+++ resolved
@@ -47,13 +47,10 @@
 docx2txt = { version = "^0.8", optional = true }
 PyMuPDF = { version = "^1.22.5", optional = true }
 wikipedia = { version = "^1", optional = true }
-<<<<<<< HEAD
-anthropic = "^0.3.11"
-=======
 pyowm = { version = "^3.3.0", optional = true }
 unstructured = { version = "^0.10.30", optional = true }
 argilla = { version = "^1.19.0", optional = true }
->>>>>>> 35b36737
+anthropic = "^0.3.11"
 
 [tool.poetry.extras]
 huggingface-agent = [
