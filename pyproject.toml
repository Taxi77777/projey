--- conflicted
+++ resolved
@@ -54,15 +54,11 @@
 PyMuPDF = { version = "^1.22.5", optional = true }
 wikipedia = { version = "^1", optional = true }
 pyowm = { version = "^3.3.0", optional = true }
-<<<<<<< HEAD
 googlemaps = { version = "^4.10.0", optional = true }
-unstructured = { version = "^0.10.30", optional = true }
-=======
 unstructured = { extras = ["all-docs"], version = "^0.10.30", optional = true }
 
 # encoders
 sentence-transformers = { version = "^2.2.2", optional = true }
->>>>>>> 56432179
 
 # vector-databases
 qdrant-client = { version = "^1.6.4", optional = true }
