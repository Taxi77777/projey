[build-system]
requires = ["poetry-core>=1.0.0"]
build-backend = "poetry.core.masonry.api"

[tool.poetry]
name = "camel-ai"
version = "0.2.6"
authors = ["CAMEL-AI.org"]
description = "Communicative Agents for AI Society Study"
readme = "README.md"
keywords = [
    "communicative-ai",
    "ai-societies",
    "artificial-intelligence",
    "deep-learning",
    "multi-agent-systems",
    "cooperative-ai",
    "natural-language-processing",
    "large-language-models",
]
packages = [
    { include = "camel" },
]
license = "Apache License 2.0"
homepage = "https://www.camel-ai.org/"
repository = "https://github.com/camel-ai/camel"
documentation = "https://docs.camel-ai.org"

[tool.poetry.dependencies]
python = ">=3.10,<3.13"
numpy = "^1"
openai = "^1.45.0"
tiktoken = "^0.7.0"
colorama = "^0"
jsonschema = "^4"
protobuf = "^4"
pathlib = "^1.0.1"
docstring-parser = "^0.15"
pydantic = ">=1.9,<3"
eval-type-backport = "0.2.0"
curl_cffi = "0.6.2"
pandoc = "*"
pillow = "^10.2.0"

# model-platforms
litellm = { version = "^1.38.1", optional = true }
google-generativeai = { version = "^0.6.0", optional = true }
mistralai = { version = "^1.1.0", optional = true }
reka-api = { version = "^3.0.8", optional = true }
anthropic = { version = "^0.29.0", optional = true }

# huggingface-agent
transformers = { version = "^4", optional = true }
diffusers = { version = "^0", optional = true }
accelerate = { version = "^0", optional = true }
datasets = { version = "^2", optional = true }
torch = [
    { version = "^2", optional = true, markers = "platform_system != 'Darwin' or platform_machine == 'arm64'" },
    # Torch 2.1.0 is used on non-arm64 macOS systems.
    { version = "2.1.0", optional = true, markers = "platform_system == 'Darwin' and platform_machine != 'arm64'" }
]
soundfile = { version = "^0", optional = true }
sentencepiece = { version = "^0", optional = true }
opencv-python = { version = "^4", optional = true }

# tools
beautifulsoup4 = { version = "^4", optional = true }
docx2txt = { version = "^0.8", optional = true }
PyMuPDF = { version = "^1.22.5", optional = true }
wikipedia = { version = "^1", optional = true }
duckduckgo-search = { version = "^6.2.12", optional = true }
newspaper3k = { version = "^0.2.8", optional = true }
wolframalpha = { version = "^5.0.0", optional = true }
pyowm = { version = "^3.3.0", optional = true }
googlemaps = { version = "^4.10.0", optional = true }
requests_oauthlib = { version = "^1.3.1", optional = true }
prance = { version = "^23.6.21.0", optional = true }
openapi-spec-validator = { version = "^0.7.1", optional = true }
unstructured = { extras = ["all-docs"], version = "^0.14", optional = true }
firecrawl-py = { version = "^1.0.0", optional = true }
slack-sdk = { version = "^3.27.2", optional = true }
slack-bolt = {version = "^1.20.1", optional = true}
pydub = { version = "^0.25.1", optional = true }
pygithub = { version = "^2.3.0", optional = true }
imageio = { extras = ["pyav"], version = "^2.34.2" }
pyTelegramBotAPI = { version = "^4.18.0", optional = true }
"discord.py" = { version = "^2.3.2", optional = true }
docker = { version = "^7.1.0", optional = true }
agentops = { version = "^0.3.6", optional = true }
azure-storage-blob = { version = "^12.21.0", optional = true }
google-cloud-storage = { version = "^2.18.0", optional = true }
botocore = { version = "^1.35.3", optional = true }
nltk = { version = "3.8.1", optional = true }
asknews = { version = "^0.7.43", optional = true }
praw = { version = "^7.7.1", optional = true }
textblob = { version = "^0.18.0.post0", optional = true }
scholarly = { extras = ["tor"], version = "1.7.11", optional = true }
arxiv = { version = "^2.1.3", optional = true }
arxiv2text = { version = "^0.1.14", optional = true }
jupyter_client = { version = "^8.6.2", optional = true }
ipykernel = { version = "^6.0.0", optional = true }
pdfplumber = { version = "^0.11.0", optional = true }
<<<<<<< HEAD
apify_client = { version = "^1.8.1", optional = true }
=======
notion-client = { version = "^2.2.1", optional = true }

>>>>>>> 36b3713a

# encoders
sentence-transformers = { version = "^3.0.1", optional = true }

# vector-databases
qdrant-client = { version = "^1.9.0", optional = true }
pymilvus = { version = "^2.4.0", optional = true }

# graph-storages
neo4j = { version = "^5.18.0", optional = true }
nebula3-python = { version = "3.8.2", optional = true }

# key-value-storages
redis = { version = "^5.0.6", optional = true }

# retrievers
rank-bm25 = { version = "^0.2.2", optional = true }
cohere = { version = "^4.56", optional = true }

# test
pytest = { version = "^7", optional = true }
pytest-asyncio = { version = "^0.23.0", optional = true }
mock = { version = "^5", optional = true }

[tool.poetry.extras]
test = ["pytest", "mock", "pytest-asyncio"]

rag = [
    "sentence-transformers",
    "qdrant-client",
    "pymilvus",
    "neo4j",
    "nebula3-python",
    "rank-bm25",
    "cohere",
    "unstructured",
]

search_tools = [
    "duckduckgo-search",
    "wikipedia",
    "wolframalpha",
]

model-platforms = [
    "litellm",
    "google-generativeai",
    "mistralai",
    "reka-api",
    "anthropic",
]

huggingface-agent = [
    "transformers",
    "diffusers",
    "accelerate",
    "datasets",
    "torch",
    "soundfile",
    "sentencepiece",
    "opencv-python",
]

encoders = [
    "sentence-transformers",
]

tools = [
    "beautifulsoup4",
    "docx2txt",
    "PyMuPDF",
    "wikipedia",
    "duckduckgo-search",
    "newspaper3k",
    "wolframalpha",
    "pyowm",
    "googlemaps",
    "requests_oauthlib",
    "prance",
    "openapi-spec-validator",
    "unstructured",
    "firecrawl-py",
    "arxiv",
    "arxiv2text",
    "nltk",
    "imageio",
    "pillow",
    "slack-sdk",
    "slack-bolt",
    "pydub",
    "pygithub",
    "pyTelegramBotAPI",
    "discord.py",
    "docker",
    "jupyter_client",
    "ipykernel",
    "agentops",
    "asknews",
    "praw",
    "textblob",
    "scholarly",
    "pdfplumber",
<<<<<<< HEAD
    "apify_client",
=======
    "notion-client",
>>>>>>> 36b3713a
]

vector-databases = [
    "qdrant-client",
    "pymilvus",
]

graph-storages = [
    "neo4j",
    "nebula3-python",
]

kv-stroages = [
    "redis",
]

object-storages = [
    "azure-storage-blob",
    "google-cloud-storage",
    "botocore",
]

retrievers = [
    "rank-bm25",
    "cohere",
]

all = [
    # huggingface-agent
    "transformers",
    "diffusers",
    "accelerate",
    "datasets",
    "torch",
    "soundfile",
    "sentencepiece",
    "opencv-python",
    # tools
    "beautifulsoup4",
    "docx2txt",
    "pygithub",
    "pyTelegramBotAPI",
    "discord.py",
    "PyMuPDF",
    "wikipedia",
    "duckduckgo-search",
    "newspaper3k",
    "wolframalpha",
    "pyowm",
    "googlemaps",
    "requests_oauthlib",
    "prance",
    "openapi-spec-validator",
    "unstructured",
    "nltk",
    "firecrawl-py",
    "arxiv",
    "arxiv2text",
    "imageio",
    "slack-sdk",
    "slack-bolt",
    "pydub",
    "pillow",
    "docker",
    "jupyter_client",
    "ipykernel",
    "agentops",
    "praw",
    "textblob",
    "asknews",
    "scholarly",
    "pdfplumber",
    "notion-client",
    # vector-database
    "qdrant-client",
    "pymilvus",
    # retrievers
    "cohere",
    # encoders
    "sentence-transformers",
    # graph-storages
    "neo4j",
    "nebula3-python",
    # retrievers
    "rank-bm25",
    # model platforms
    "litellm",
    "mistralai",
    "google-generativeai",
    "anthropic",
    "reka-api",
    # kv-storages
    "redis",
    # object-storages
    "azure-storage-blob",
    "google-cloud-storage",
    "botocore",
    "apify_client",
]

[tool.poetry.group.dev]
optional = true
[tool.poetry.group.dev.dependencies]
ruff = "^0.4.1"
mypy = "^1.5.1"
toml = ">=0.10.2"
pre-commit = "^3"
pytest = "^7"
pytest-cov = "^4"
pytest-asyncio = "^0.23.0"
gradio = "^3"
mock = "^5"

# types
types-Pillow = "*"
types-Pygments = "*"
types-mock = "*"
types-regex = "*"
types-setuptools = "*"
types-tqdm = "*"
types-colorama = "^0"
types-requests = "^2"

[tool.poetry.group.docs]
optional = true
[tool.poetry.group.docs.dependencies]
sphinx = "^7"
sphinx_book_theme = "*"
docutils = "<0.20.0"
myst-parser = "*"
nbsphinx = "*"

[tool.ruff]
line-length = 79
fix = true
target-version = "py39"

[tool.ruff.format]
quote-style = "preserve"

[tool.ruff.lint]
extend-select = [
    "I", # isort
    "B", # flake8-bugbear
    "C4", # flake8-comprehensions
    "PGH", # pygrep-hooks
    "RUF", # ruff
    "E",
]

ignore = [
    "B028", # Warning without stacklevel
    "B904", # use 'raise ... from err'
    "B905", # use explicit 'strict=' parameter with 'zip()'
    "N818", #  Exception name should be named with an Error suffix
    "C416", # I think comprehension is more clear https://docs.astral.sh/ruff/rules/unnecessary-comprehension/
    "C408", # we have used lots of dict(...) instead of literal
]

[tool.ruff.lint.pydocstyle]
convention = "google"

[tool.ruff.lint.isort]
known-first-party = ["camel"]

[tool.pytest.ini_options]
pythonpath = ["."]
addopts = ["--strict-markers"]
markers = [
    "asyncio: mark a test as asyncio-based.",
    "very_slow: mark a very slow test to run only in full test mode",
    "model_backend: for tests that require OpenAI API key or a local LLM",
]

[tool.coverage.report]
include_namespace_packages = true

[[tool.mypy.overrides]]
module = [
    "transformers.*",
    "packaging.*",
    "tiktoken",
    "openai",
    "openai.error",
    "anthropic",
    "pytest",
    "_pytest.config",
    "_pytest.nodes",
    "numpy",
    "torch",
    "sqlalchemy",
    "google.cloud.sql.connector",
    "gradio",
    "database_connection",
    "huggingface_hub",
    "huggingface_hub.utils._errors",
    "wikipedia",
    "duckduckgo_search",
    "newspaper",
    "wolframalpha",
    "pyowm",
    "googlemaps",
    "requests_oauthlib",
    "prance",
    "openapi-spec-validator",
    "jsonschema.*",
    "bs4.*",
    "docx2txt",
    "PyMuPDF",
    "fitz",
    "qdrant_client.*",
    "unstructured.*",
    "nltk",
    "firecrawl",
    "imageio",
    "rank_bm25",
    "cohere",
    "sentence_transformers.*",
    "pymilvus",
    "pillow",
    "slack-sdk",
    "slack-bolt",
    "pydub",
    "pygithub",
    "litellm",
    "pyTelegramBotAPI",
    "discord.py",
    "docker.*",
    "google.*",
    "google_generativeai",
    "mistralai",
    "reka-api",
    "agentops",
    "botocore.*",
    "asknews",
    "arxiv",
    "arxiv2text",
    "praw",
    "textblob",
    "scholarly",
    "notion-client",
]
ignore_missing_imports = true<|MERGE_RESOLUTION|>--- conflicted
+++ resolved
@@ -100,12 +100,9 @@
 jupyter_client = { version = "^8.6.2", optional = true }
 ipykernel = { version = "^6.0.0", optional = true }
 pdfplumber = { version = "^0.11.0", optional = true }
-<<<<<<< HEAD
 apify_client = { version = "^1.8.1", optional = true }
-=======
 notion-client = { version = "^2.2.1", optional = true }
 
->>>>>>> 36b3713a
 
 # encoders
 sentence-transformers = { version = "^3.0.1", optional = true }
@@ -208,11 +205,8 @@
     "textblob",
     "scholarly",
     "pdfplumber",
-<<<<<<< HEAD
     "apify_client",
-=======
     "notion-client",
->>>>>>> 36b3713a
 ]
 
 vector-databases = [
