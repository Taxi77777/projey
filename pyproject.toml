--- conflicted
+++ resolved
@@ -409,12 +409,9 @@
     "reka-api",
     "agentops",
     "botocore.*",
-<<<<<<< HEAD
     "arxiv",
     "arxiv2text",
-=======
     "praw",
     "textblob",
->>>>>>> d58fd51c
 ]
 ignore_missing_imports = true