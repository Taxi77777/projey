--- conflicted
+++ resolved
@@ -37,11 +37,7 @@
 protobuf = "^4"
 pathlib = "^1.0.1"
 docstring-parser = "^0.15"
-<<<<<<< HEAD
-pydantic = ">=1.9,<=2.9.2"
-=======
 pydantic = ">=1.9,<2.10"
->>>>>>> 9cceb01f
 eval-type-backport = "0.2.0"
 curl_cffi = "0.6.2"
 pandoc = "*"
@@ -52,12 +48,7 @@
 google-generativeai = { version = "^0.6.0", optional = true }
 mistralai = { version = "^1.1.0", optional = true }
 reka-api = { version = "^3.0.8", optional = true }
-<<<<<<< HEAD
-anthropic = { version = "^0.29.0", optional = true }
-boto3 = { version = "^1.35.64", optional = true }
-=======
 anthropic = { version = "^0.42.0", optional = true }
->>>>>>> 9cceb01f
 cohere = { version = "^5.11.0", optional = true }
 fish-audio-sdk = { version = "^2024.12.5", optional = true }
 sglang = { version = "^0.4.0", optional = true }
@@ -188,45 +179,8 @@
     "linkup-sdk",
     "wolframalpha",
     "tavily-python",
-<<<<<<< HEAD
-]
-
-model-platforms = [
-    "litellm",
-    "google-generativeai",
-    "mistralai",
-    "reka-api",
-    "anthropic",
-    "boto3",
-    "cohere",
-]
-
-huggingface-agent = [
-    "transformers",
-    "diffusers",
-    "accelerate",
-    "datasets",
-    "torch",
-    "soundfile",
-    "sentencepiece",
-    "opencv-python",
-]
-
-encoders = [
-    "sentence-transformers",
-]
-
-tools = [
-    "beautifulsoup4",
-    "docx2txt",
-    "functools",
-    "PyMuPDF",
-    "wikipedia",
-    "duckduckgo-search",
-=======
     "dappier",
     "asknews",
->>>>>>> 9cceb01f
     "newspaper3k",
     "pyowm",
     "googlemaps",
@@ -302,6 +256,7 @@
     "mistralai",
     "reka-api",
     "anthropic",
+    "boto3",
     "cohere",
     "fish-audio-sdk",
     "sglang",
@@ -409,12 +364,7 @@
     "google-generativeai",
     "anthropic",
     "reka-api",
-<<<<<<< HEAD
-    "boto3",
-    # kv-storages
-=======
     "sglang",
->>>>>>> 9cceb01f
     "redis",
     "azure-storage-blob",
     "google-cloud-storage",
