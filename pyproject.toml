--- conflicted
+++ resolved
@@ -94,9 +94,7 @@
 asknews = { version = "^0.7.43", optional = true }
 praw = { version = "^7.7.1", optional = true }
 textblob = { version = "^0.18.0.post0", optional = true }
-<<<<<<< HEAD
-tavily = { version = "^0.5.0", optional = true }
-=======
+tavily-python = { version = "^0.5.0", optional = true }
 scholarly = { extras = ["tor"], version = "1.7.11", optional = true }
 arxiv = { version = "^2.1.3", optional = true }
 arxiv2text = { version = "^0.1.14", optional = true }
@@ -106,7 +104,6 @@
 apify_client = { version = "^1.8.1", optional = true }
 notion-client = { version = "^2.2.1", optional = true }
 
->>>>>>> 2c144f2a
 
 # encoders
 sentence-transformers = { version = "^3.0.1", optional = true }
@@ -130,7 +127,6 @@
 pytest = { version = "^7", optional = true }
 pytest-asyncio = { version = "^0.23.0", optional = true }
 mock = { version = "^5", optional = true }
-tavily-python = "^0.5.0"
 
 [tool.poetry.extras]
 test = ["pytest", "mock", "pytest-asyncio"]
@@ -150,7 +146,7 @@
     "duckduckgo-search",
     "wikipedia",
     "wolframalpha",
-    "tavily",
+    "tavily-python",
 ]
 
 model-platforms = [
@@ -310,11 +306,8 @@
     "azure-storage-blob",
     "google-cloud-storage",
     "botocore",
-<<<<<<< HEAD
-    "tavily",
-=======
+    "tavily-python",
     "apify_client",
->>>>>>> 2c144f2a
 ]
 
 [tool.poetry.group.dev]
@@ -456,11 +449,8 @@
     "arxiv2text",
     "praw",
     "textblob",
-<<<<<<< HEAD
-    "tavily",
-=======
+    "tavily-python",
     "scholarly",
     "notion-client",
->>>>>>> 2c144f2a
 ]
 ignore_missing_imports = true