[build-system]
requires = ["poetry-core>=1.0.0"]
build-backend = "poetry.core.masonry.api"

[tool.poetry]
name = "camel"
version = "0.1.0"
authors = ["CAMEL-AI.org"]
description = "Communicative Agents for AI Society Study"
readme = "README.md"
keywords = [
    "communicative-ai",
    "ai-societies",
    "artificial-intelligence",
    "deep-learning",
    "multi-agent-systems",
    "cooperative-ai",
    "natural-language-processing",
    "large-language-models",
]
license = "Apache License 2.0"
homepage = "https://www.camel-ai.org/"
repository = "https://github.com/camel-ai/camel"
documentation = "https://docs.camel-ai.org"

[tool.poetry.dependencies]
python = "^3.8.1"
numpy = "^1"
openai = "1.1.1"
tiktoken = "^0"
colorama = "^0"
jsonschema = "^4"
types-colorama = "^0"
types-requests = "^2"
protobuf = "^4"
<<<<<<< HEAD
pathlib = "^1.0.1"   
=======
docx2txt = "^0.8"
PyMuPDF = "^1.22.5"
pathlib = "^1.0.1"
>>>>>>> b2338e7f

transformers = { version = "^4", optional = true }
diffusers = { version = "^0", optional = true }
accelerate = { version = "^0", optional = true }
datasets = { version = "^2", optional = true }
torch = { version = "^1", optional = true }
soundfile = { version = "^0", optional = true }
sentencepiece = { version = "^0", optional = true }
opencv-python = { version = "^4", optional = true }
beautifulsoup4 = { version = "^4", optional = true }
docx2txt = { version = "^0.8", optional = true }
PyMuPDF = { version = "^1.22.5", optional = true }
wikipedia = { version = "^1", optional = true }
pyowm = { version = "^3.3.0", optional = true }

[tool.poetry.extras]
huggingface-agent = [
    "transformers",
    "diffusers",
    "accelerate",
    "datasets",
    "torch",
    "soundfile",
    "sentencepiece",
    "opencv-python",
]

tools = [
    "beautifulsoup4",
    "docx2txt",
    "PyMuPDF",
    "wikipedia",
    "pyowm",
]


all = [
    "transformers",
    "diffusers",
    "accelerate",
    "datasets",
    "torch",
    "soundfile",
    "sentencepiece",
    "opencv-python",
    "beautifulsoup4",
    "docx2txt",
    "PyMuPDF",
    "wikipedia",
    "pyowm",
]

[tool.poetry.group.dev]
optional = true
[tool.poetry.group.dev.dependencies]
yapf = "0.32.0"
isort = "5.12.0"
flake8 = "4.0.1"
mypy = "^1.5.1"
toml = ">=0.10.2"
pre-commit = "^3"
pytest = "^7"
pytest-cov = "^4"
gradio = "^3"
mock = "^5"

# types
pandas-stubs = "*"
types-Pillow = "*"
types-Pygments = "*"
types-mock = "*"
types-regex = "*"
types-setuptools = "*"
types-tqdm = "*"

[tool.poetry.group.docs]
optional = true
[tool.poetry.group.docs.dependencies]
sphinx = "^6"
sphinx_book_theme = "*"
recommonmark = "*"

[tool.yapf]
based_on_style = "pep8"
split_before_named_assigns = false

[tool.isort]
multi_line_output = 3
include_trailing_comma = true
skip = [".gitingore", "__init__.py"]

[tool.pytest.ini_options]
pythonpath = ["."]
addopts = ["--strict-markers"]
markers = [
    "very_slow: mark a very slow test to run only in full test mode",
    "model_backend: for tests that require OpenAI API key or a local LLM",
]

[tool.coverage.report]
include_namespace_packages = true

[[tool.mypy.overrides]]
module = [
    "transformers.*",
    "packaging.*",
    "tiktoken",
    "openai",
    "openai.error",
    "pytest",
    "_pytest.config",
    "_pytest.nodes",
    "numpy",
    "torch",
    "sqlalchemy",
    "google.cloud.sql.connector",
    "gradio",
    "database_connection",
    "huggingface_hub",
    "huggingface_hub.utils._errors",
    "wikipedia",
    "pyowm",
    "jsonschema.*",
    "bs4.*",
    "docx2txt",
    "PyMuPDF",
    "fitz",
]
ignore_missing_imports = true<|MERGE_RESOLUTION|>--- conflicted
+++ resolved
@@ -33,13 +33,7 @@
 types-colorama = "^0"
 types-requests = "^2"
 protobuf = "^4"
-<<<<<<< HEAD
 pathlib = "^1.0.1"   
-=======
-docx2txt = "^0.8"
-PyMuPDF = "^1.22.5"
-pathlib = "^1.0.1"
->>>>>>> b2338e7f
 
 transformers = { version = "^4", optional = true }
 diffusers = { version = "^0", optional = true }
