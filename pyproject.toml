--- conflicted
+++ resolved
@@ -4,11 +4,7 @@
 
 [tool.poetry]
 name = "camel-ai"
-<<<<<<< HEAD
-version = "0.2.7"
-=======
 version = "0.2.9"
->>>>>>> 260407d6
 authors = ["CAMEL-AI.org"]
 description = "Communicative Agents for AI Society Study"
 readme = "README.md"
