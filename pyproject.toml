--- conflicted
+++ resolved
@@ -48,12 +48,9 @@
 mistralai = { version = "^1.1.0", optional = true }
 reka-api = { version = "^3.0.8", optional = true }
 anthropic = { version = "^0.29.0", optional = true }
-<<<<<<< HEAD
 boto3 = { version = "^1.35.64", optional = true }
-=======
 cohere = { version = "^5.11.0", optional = true }
 
->>>>>>> 146af248
 
 # huggingface-agent
 transformers = { version = "^4", optional = true }
@@ -162,11 +159,8 @@
     "mistralai",
     "reka-api",
     "anthropic",
-<<<<<<< HEAD
     "boto3",
-=======
-    "cohere",
->>>>>>> 146af248
+    "cohere",
 ]
 
 huggingface-agent = [
