[build-system]
requires = ["poetry-core>=1.0.0"]
build-backend = "poetry.core.masonry.api"

[tool.poetry]
name = "camel-ai"
version = "0.2.3a1"
authors = ["CAMEL-AI.org"]
description = "Communicative Agents for AI Society Study"
readme = "README.md"
keywords = [
    "communicative-ai",
    "ai-societies",
    "artificial-intelligence",
    "deep-learning",
    "multi-agent-systems",
    "cooperative-ai",
    "natural-language-processing",
    "large-language-models",
]
packages = [
    { include = "camel" },
]
license = "Apache License 2.0"
homepage = "https://www.camel-ai.org/"
repository = "https://github.com/camel-ai/camel"
documentation = "https://docs.camel-ai.org"

[tool.poetry.dependencies]
python = ">=3.10.0,<=3.13"
numpy = "^1"
openai = "^1.45.0"
groq = "^0.5.0"
anthropic = "^0.29.0"
tiktoken = "^0.7.0"
colorama = "^0"
jsonschema = "^4"
protobuf = "^4"
pathlib = "^1.0.1"
docstring-parser = "^0.15"
pydantic = ">=1.9,<3"
eval-type-backport = "0.2.0"
curl_cffi = "0.6.2"
jupyter_client = "^8.6.2"
ipykernel = "^6.0.0"
pandoc = "*"
pillow = "^10.2.0"

# model-platforms
litellm = { version = "^1.38.1", optional = true }
google-generativeai = { version = "^0.6.0", optional = true }
mistralai = { version = "^1.0.0", optional = true }
reka-api = { version = "^3.0.8", optional = true }

# huggingface-agent
transformers = { version = "^4", optional = true }
diffusers = { version = "^0", optional = true }
accelerate = { version = "^0", optional = true }
datasets = { version = "^2", optional = true }
torch = { version = "^2", optional = true }
soundfile = { version = "^0", optional = true }
sentencepiece = { version = "^0", optional = true }
opencv-python = { version = "^4", optional = true }

# tools
beautifulsoup4 = { version = "^4", optional = true }
docx2txt = { version = "^0.8", optional = true }
PyMuPDF = { version = "^1.22.5", optional = true }
wikipedia = { version = "^1", optional = true }
duckduckgo-search = { version = "^6.2.12", optional = true }
newspaper3k = { version = "^0.2.8", optional = true }
wolframalpha = { version = "^5.0.0", optional = true }
pyowm = { version = "^3.3.0", optional = true }
googlemaps = { version = "^4.10.0", optional = true }
requests_oauthlib = { version = "^1.3.1", optional = true }
prance = { version = "^23.6.21.0", optional = true }
openapi-spec-validator = { version = "^0.7.1", optional = true }
unstructured = { extras = ["all-docs"], version = "^0.10", optional = true }
firecrawl-py = { version = "^1.0.0", optional = true }
slack-sdk = { version = "^3.27.2", optional = true }
pydub = { version = "^0.25.1", optional = true }
pygithub = { version = "^2.3.0", optional = true }
imageio = { extras = ["pyav"], version = "^2.34.2" }
pyTelegramBotAPI = { version = "^4.18.0", optional = true }
"discord.py" = { version = "^2.3.2", optional = true }
docker = { version = "^7.1.0", optional = true }
agentops = { version = "^0.3.6", optional = true }
azure-storage-blob = { version = "^12.21.0", optional = true }
google-cloud-storage = { version = "^2.18.0", optional = true }
botocore = { version = "^1.35.3", optional = true }
nltk = { version = "3.8.1", optional = true }
asknews = { version = "^0.7.43", optional = true }
praw = { version = "^7.7.1", optional = true }
textblob = { version = "^0.18.0.post0", optional = true }
scholarly = { extras = ["tor"], version = "1.7.11", optional = true }
arxiv = { version = "^2.1.3", optional = true }
arxiv2text = { version = "^0.1.14", optional = true }

# encoders
sentence-transformers = { version = "^3.0.1", optional = true }

# vector-databases
qdrant-client = { version = "^1.9.0", optional = true }
pymilvus = { version = "^2.4.0", optional = true }

# graph-storages
neo4j = { version = "^5.18.0", optional = true }
nebula3-python = { version = "3.8.2", optional = true }

# key-value-storages
redis = { version = "^5.0.6", optional = true }

# retrievers
rank-bm25 = { version = "^0.2.2", optional = true }
cohere = { version = "^4.56", optional = true }

# test
pytest = { version = "^7", optional = true }
pytest-asyncio = { version = "^0.23.0", optional = true }
mock = { version = "^5", optional = true }

[tool.poetry.extras]
test = ["pytest", "mock", "pytest-asyncio"]

rag = [
    "sentence-transformers",
    "qdrant-client",
    "pymilvus",
    "neo4j",
    "nebula3-python",
    "rank-bm25",
    "cohere",
    "unstructured",
]

search_tools = [
    "duckduckgo-search",
    "wikipedia",
    "wolframalpha",
]

model-platforms = [
    "litellm",
    "google-generativeai",
    "mistralai",
    "reka-api",
]

huggingface-agent = [
    "transformers",
    "diffusers",
    "accelerate",
    "datasets",
    "torch",
    "soundfile",
    "sentencepiece",
    "opencv-python",
]

encoders = [
    "sentence-transformers",
]

tools = [
    "beautifulsoup4",
    "docx2txt",
    "PyMuPDF",
    "wikipedia",
    "duckduckgo-search",
    "newspaper3k",
    "wolframalpha",
    "pyowm",
    "googlemaps",
    "requests_oauthlib",
    "prance",
    "openapi-spec-validator",
    "unstructured",
    "firecrawl-py",
    "arxiv",
    "arxiv2text",
    "nltk",
    "imageio",
    "pillow",
    "slack-sdk",
    "pydub",
    "pygithub",
    "pyTelegramBotAPI",
    "discord.py",
    "docker",
    "jupyter_client",
    "agentops",
    "asknews",
    "praw",
    "textblob",
    "scholarly",
]

vector-databases = [
    "qdrant-client",
    "pymilvus",
]

graph-storages = [
    "neo4j",
    "nebula3-python",
]

kv-stroages = [
    "redis",
]

object-storages = [
    "azure-storage-blob",
    "google-cloud-storage",
    "botocore",
]

retrievers = [
    "rank-bm25",
    "cohere",
]

all = [
    # huggingface-agent
    "transformers",
    "diffusers",
    "accelerate",
    "datasets",
    "torch",
    "soundfile",
    "sentencepiece",
    "opencv-python",
    # tools
    "beautifulsoup4",
    "docx2txt",
    "pygithub",
    "pyTelegramBotAPI",
    "discord.py",
    "PyMuPDF",
    "wikipedia",
    "duckduckgo-search",
    "newspaper3k",
    "wolframalpha",
    "pyowm",
    "googlemaps",
    "requests_oauthlib",
    "prance",
    "openapi-spec-validator",
    "unstructured",
    "nltk",
    "firecrawl-py",
    "arxiv",
    "arxiv2text",
    "imageio",
    "slack-sdk",
    "pydub",
    "pillow",
    "docker",
    "jupyter_client",
    "agentops",
    "praw",
    "textblob",
<<<<<<< HEAD
    "asknews",
=======
    "scholarly",
>>>>>>> 817ed3df
    # vector-database
    "qdrant-client",
    "pymilvus",
    # retrievers
    "cohere",
    # encoders
    "sentence-transformers",
    # graph-storages
    "neo4j",
    "nebula3-python",
    # retrievers
    "rank-bm25",
    # model platforms
    "litellm",
    "mistralai",
    "google-generativeai",
    "reka-api",
    # kv-storages
    "redis",
    # object-storages
    "azure-storage-blob",
    "google-cloud-storage",
    "botocore",
]

[tool.poetry.group.dev]
optional = true
[tool.poetry.group.dev.dependencies]
ruff = "^0.4.1"
mypy = "^1.5.1"
toml = ">=0.10.2"
pre-commit = "^3"
pytest = "^7"
pytest-cov = "^4"
pytest-asyncio = "^0.23.0"
gradio = "^3"
mock = "^5"

# types
types-Pillow = "*"
types-Pygments = "*"
types-mock = "*"
types-regex = "*"
types-setuptools = "*"
types-tqdm = "*"
types-colorama = "^0"
types-requests = "^2"

[tool.poetry.group.docs]
optional = true
[tool.poetry.group.docs.dependencies]
sphinx = "^7"
sphinx_book_theme = "*"
docutils = "<0.20.0"
myst-parser = "*"
nbsphinx = "*"

[tool.ruff]
line-length = 79
fix = true
target-version = "py39"

[tool.ruff.format]
quote-style = "preserve"

[tool.ruff.lint]
extend-select = [
    "I", # isort
    "B", # flake8-bugbear
    "C4", # flake8-comprehensions
    "PGH", # pygrep-hooks
    "RUF", # ruff
    "E",
]

ignore = [
    "B028", # Warning without stacklevel
    "B904", # use 'raise ... from err'
    "B905", # use explicit 'strict=' parameter with 'zip()'
    "N818", #  Exception name should be named with an Error suffix
    "C416", # I think comprehension is more clear https://docs.astral.sh/ruff/rules/unnecessary-comprehension/
    "C408", # we have used lots of dict(...) instead of literal
]

[tool.ruff.lint.pydocstyle]
convention = "google"

[tool.ruff.lint.isort]
known-first-party = ["camel"]

[tool.pytest.ini_options]
pythonpath = ["."]
addopts = ["--strict-markers"]
markers = [
    "asyncio: mark a test as asyncio-based.",
    "very_slow: mark a very slow test to run only in full test mode",
    "model_backend: for tests that require OpenAI API key or a local LLM",
]

[tool.coverage.report]
include_namespace_packages = true

[[tool.mypy.overrides]]
module = [
    "transformers.*",
    "packaging.*",
    "tiktoken",
    "openai",
    "openai.error",
    "groq",
    "anthropic",
    "pytest",
    "_pytest.config",
    "_pytest.nodes",
    "numpy",
    "torch",
    "sqlalchemy",
    "google.cloud.sql.connector",
    "gradio",
    "database_connection",
    "huggingface_hub",
    "huggingface_hub.utils._errors",
    "wikipedia",
    "duckduckgo_search",
    "newspaper",
    "wolframalpha",
    "pyowm",
    "googlemaps",
    "requests_oauthlib",
    "prance",
    "openapi-spec-validator",
    "jsonschema.*",
    "bs4.*",
    "docx2txt",
    "PyMuPDF",
    "fitz",
    "qdrant_client.*",
    "unstructured.*",
    "nltk",
    "firecrawl",
    "imageio",
    "rank_bm25",
    "cohere",
    "sentence_transformers.*",
    "pymilvus",
    "pillow",
    "slack-sdk",
    "pydub",
    "pygithub",
    "litellm",
    "pyTelegramBotAPI",
    "discord.py",
    "docker.*",
    "google.*",
    "google_generativeai",
    "mistralai",
    "reka-api",
    "agentops",
    "boto3",
    "botocore.*",
<<<<<<< HEAD
    "asknews",
=======
    "arxiv",
    "arxiv2text",
>>>>>>> 817ed3df
    "praw",
    "textblob",
    "scholarly",
]
ignore_missing_imports = true<|MERGE_RESOLUTION|>--- conflicted
+++ resolved
@@ -260,11 +260,8 @@
     "agentops",
     "praw",
     "textblob",
-<<<<<<< HEAD
     "asknews",
-=======
     "scholarly",
->>>>>>> 817ed3df
     # vector-database
     "qdrant-client",
     "pymilvus",
@@ -425,12 +422,9 @@
     "agentops",
     "boto3",
     "botocore.*",
-<<<<<<< HEAD
     "asknews",
-=======
     "arxiv",
     "arxiv2text",
->>>>>>> 817ed3df
     "praw",
     "textblob",
     "scholarly",
