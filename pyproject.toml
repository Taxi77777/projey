--- conflicted
+++ resolved
@@ -55,10 +55,9 @@
 wikipedia = { version = "^1", optional = true }
 pyowm = { version = "^3.3.0", optional = true }
 unstructured = { version = "^0.10.30", optional = true }
-<<<<<<< HEAD
-argilla = { version = "^1.19.0", optional = true }
+
+# encoders
 sentence-transformers = { version = "^2.2.2", optional = true }
-=======
 
 # vector-databases
 qdrant-client = { version = "^1.6.4", optional = true }
@@ -66,7 +65,6 @@
 # test
 pytest = { version = "^7", optional = true}
 mock = { version = "^5", optional = true}
->>>>>>> 29a008f6
 
 [tool.poetry.extras]
 test = ["pytest", "mock"]
@@ -82,7 +80,7 @@
     "opencv-python",
 ]
 
-embeddings = [
+encoders = [
     "sentence-transformers",
 ]
 
@@ -116,13 +114,8 @@
     "wikipedia",
     "pyowm",
     "unstructured",
-<<<<<<< HEAD
-    "argilla",
-    "sentence-transformers",
-=======
     # vector-database
     "qdrant-client",
->>>>>>> 29a008f6
 ]
 
 [tool.poetry.group.dev]
@@ -202,10 +195,6 @@
     "PyMuPDF",
     "fitz",
     "unstructured.*",
-<<<<<<< HEAD
-    "argilla.*",
     "sentence_transformers.*",
-=======
->>>>>>> 29a008f6
 ]
 ignore_missing_imports = true